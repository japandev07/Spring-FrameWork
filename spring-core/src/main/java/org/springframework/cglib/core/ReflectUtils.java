/*
 * Copyright 2003,2004 The Apache Software Foundation
 *
 *  Licensed under the Apache License, Version 2.0 (the "License");
 * you may not use this file except in compliance with the License.
 * You may obtain a copy of the License at
 *
 *      https://www.apache.org/licenses/LICENSE-2.0
 *
 *  Unless required by applicable law or agreed to in writing, software
 * distributed under the License is distributed on an "AS IS" BASIS,
 * WITHOUT WARRANTIES OR CONDITIONS OF ANY KIND, either express or implied.
 * See the License for the specific language governing permissions and
 * limitations under the License.
 */

package org.springframework.cglib.core;

import java.beans.BeanInfo;
import java.beans.IntrospectionException;
import java.beans.Introspector;
import java.beans.PropertyDescriptor;
import java.lang.invoke.MethodHandles;
import java.lang.reflect.Constructor;
import java.lang.reflect.InvocationTargetException;
import java.lang.reflect.Member;
import java.lang.reflect.Method;
import java.lang.reflect.Modifier;
import java.security.ProtectionDomain;
import java.util.ArrayList;
import java.util.Arrays;
import java.util.HashMap;
import java.util.HashSet;
import java.util.List;
import java.util.Map;
import java.util.Set;

import org.springframework.asm.Type;

/**
 * @version $Id: ReflectUtils.java,v 1.30 2009/01/11 19:47:49 herbyderby Exp $
 */
@SuppressWarnings({"rawtypes", "unchecked"})
public class ReflectUtils {

	private ReflectUtils() {
	}

	private static final Map primitives = new HashMap(8);

	private static final Map transforms = new HashMap(8);

	private static final ClassLoader defaultLoader = ReflectUtils.class.getClassLoader();

	private static final Method classLoaderDefineClassMethod;

	private static final Throwable THROWABLE;

	private static final ProtectionDomain PROTECTION_DOMAIN;

	private static final List<Method> OBJECT_METHODS = new ArrayList<Method>();

	// SPRING PATCH BEGIN
	static {
		// Resolve protected ClassLoader.defineClass method for fallback use
		// (even if JDK 9+ Lookup.defineClass is preferably used below)
		Method classLoaderDefineClass;
		Throwable throwable = null;
		try {
			classLoaderDefineClass = ClassLoader.class.getDeclaredMethod("defineClass",
							String.class, byte[].class, Integer.TYPE, Integer.TYPE, ProtectionDomain.class);
		}
		catch (Throwable t) {
			classLoaderDefineClass = null;
			throwable = t;
		}

		classLoaderDefineClassMethod = classLoaderDefineClass;
		THROWABLE = throwable;
		PROTECTION_DOMAIN = getProtectionDomain(ReflectUtils.class);

		for (Method method : Object.class.getDeclaredMethods()) {
			if ("finalize".equals(method.getName())
					|| (method.getModifiers() & (Modifier.FINAL | Modifier.STATIC)) > 0) {
				continue;
			}
			OBJECT_METHODS.add(method);
		}
	}
	// SPRING PATCH END

	private static final String[] CGLIB_PACKAGES = {"java.lang"};

	static {
		primitives.put("byte", Byte.TYPE);
		primitives.put("char", Character.TYPE);
		primitives.put("double", Double.TYPE);
		primitives.put("float", Float.TYPE);
		primitives.put("int", Integer.TYPE);
		primitives.put("long", Long.TYPE);
		primitives.put("short", Short.TYPE);
		primitives.put("boolean", Boolean.TYPE);

		transforms.put("byte", "B");
		transforms.put("char", "C");
		transforms.put("double", "D");
		transforms.put("float", "F");
		transforms.put("int", "I");
		transforms.put("long", "J");
		transforms.put("short", "S");
		transforms.put("boolean", "Z");
	}

	public static ProtectionDomain getProtectionDomain(final Class source) {
		if (source == null) {
			return null;
		}
		return source.getProtectionDomain();
	}

	public static Type[] getExceptionTypes(Member member) {
		if (member instanceof Method) {
			return TypeUtils.getTypes(((Method) member).getExceptionTypes());
		}
		else if (member instanceof Constructor) {
			return TypeUtils.getTypes(((Constructor) member).getExceptionTypes());
		}
		else {
			throw new IllegalArgumentException("Cannot get exception types of a field");
		}
	}

	public static Signature getSignature(Member member) {
		if (member instanceof Method) {
			return new Signature(member.getName(), Type.getMethodDescriptor((Method) member));
		}
		else if (member instanceof Constructor) {
			Type[] types = TypeUtils.getTypes(((Constructor) member).getParameterTypes());
			return new Signature(Constants.CONSTRUCTOR_NAME,
					Type.getMethodDescriptor(Type.VOID_TYPE, types));

		}
		else {
			throw new IllegalArgumentException("Cannot get signature of a field");
		}
	}

	public static Constructor findConstructor(String desc) {
		return findConstructor(desc, defaultLoader);
	}

	public static Constructor findConstructor(String desc, ClassLoader loader) {
		try {
			int lparen = desc.indexOf('(');
			String className = desc.substring(0, lparen).trim();
			return getClass(className, loader).getConstructor(parseTypes(desc, loader));
		}
		catch (ClassNotFoundException | NoSuchMethodException ex) {
			throw new CodeGenerationException(ex);
		}
	}

	public static Method findMethod(String desc) {
		return findMethod(desc, defaultLoader);
	}

	public static Method findMethod(String desc, ClassLoader loader) {
		try {
			int lparen = desc.indexOf('(');
			int dot = desc.lastIndexOf('.', lparen);
			String className = desc.substring(0, dot).trim();
			String methodName = desc.substring(dot + 1, lparen).trim();
			return getClass(className, loader).getDeclaredMethod(methodName, parseTypes(desc, loader));
		}
		catch (ClassNotFoundException | NoSuchMethodException ex) {
			throw new CodeGenerationException(ex);
		}
	}

	private static Class[] parseTypes(String desc, ClassLoader loader) throws ClassNotFoundException {
		int lparen = desc.indexOf('(');
		int rparen = desc.indexOf(')', lparen);
		List params = new ArrayList();
		int start = lparen + 1;
		for (; ; ) {
			int comma = desc.indexOf(',', start);
			if (comma < 0) {
				break;
			}
			params.add(desc.substring(start, comma).trim());
			start = comma + 1;
		}
		if (start < rparen) {
			params.add(desc.substring(start, rparen).trim());
		}
		Class[] types = new Class[params.size()];
		for (int i = 0; i < types.length; i++) {
			types[i] = getClass((String) params.get(i), loader);
		}
		return types;
	}

	private static Class getClass(String className, ClassLoader loader) throws ClassNotFoundException {
		return getClass(className, loader, CGLIB_PACKAGES);
	}

	private static Class getClass(String className, ClassLoader loader, String[] packages) throws ClassNotFoundException {
		String save = className;
		int dimensions = 0;
		int index = 0;
		while ((index = className.indexOf("[]", index) + 1) > 0) {
			dimensions++;
		}
		StringBuilder brackets = new StringBuilder(className.length() - dimensions);
		for (int i = 0; i < dimensions; i++) {
			brackets.append('[');
		}
		className = className.substring(0, className.length() - 2 * dimensions);

		String prefix = (dimensions > 0) ? brackets + "L" : "";
		String suffix = (dimensions > 0) ? ";" : "";
		try {
			return Class.forName(prefix + className + suffix, false, loader);
		}
		catch (ClassNotFoundException ignore) {
		}
		for (int i = 0; i < packages.length; i++) {
			try {
				return Class.forName(prefix + packages[i] + '.' + className + suffix, false, loader);
			}
			catch (ClassNotFoundException ignore) {
			}
		}
		if (dimensions == 0) {
			Class c = (Class) primitives.get(className);
			if (c != null) {
				return c;
			}
		}
		else {
			String transform = (String) transforms.get(className);
			if (transform != null) {
				try {
					return Class.forName(brackets + transform, false, loader);
				}
				catch (ClassNotFoundException ignore) {
				}
			}
		}
		throw new ClassNotFoundException(save);
	}

	public static Object newInstance(Class type) {
		return newInstance(type, Constants.EMPTY_CLASS_ARRAY, null);
	}

	public static Object newInstance(Class type, Class[] parameterTypes, Object[] args) {
		return newInstance(getConstructor(type, parameterTypes), args);
	}

	@SuppressWarnings("deprecation")
	public static Object newInstance(final Constructor cstruct, final Object[] args) {
		boolean flag = cstruct.isAccessible();
		try {
			if (!flag) {
				cstruct.setAccessible(true);
			}
			Object result = cstruct.newInstance(args);
			return result;
		}
		catch (InstantiationException e) {
			throw new CodeGenerationException(e);
		}
		catch (IllegalAccessException e) {
			throw new CodeGenerationException(e);
		}
		catch (InvocationTargetException e) {
			throw new CodeGenerationException(e.getTargetException());
		}
		finally {
			if (!flag) {
				cstruct.setAccessible(flag);
			}
		}
	}

	public static Constructor getConstructor(Class type, Class[] parameterTypes) {
		try {
			Constructor constructor = type.getDeclaredConstructor(parameterTypes);
			constructor.setAccessible(true);
			return constructor;
		}
		catch (NoSuchMethodException e) {
			throw new CodeGenerationException(e);
		}
	}

	public static String[] getNames(Class[] classes) {
		if (classes == null)
			return null;
		String[] names = new String[classes.length];
		for (int i = 0; i < names.length; i++) {
			names[i] = classes[i].getName();
		}
		return names;
	}

	public static Class[] getClasses(Object[] objects) {
		Class[] classes = new Class[objects.length];
		for (int i = 0; i < objects.length; i++) {
			classes[i] = objects[i].getClass();
		}
		return classes;
	}

	public static Method findNewInstance(Class iface) {
		Method m = findInterfaceMethod(iface);
		if (!m.getName().equals("newInstance")) {
			throw new IllegalArgumentException(iface + " missing newInstance method");
		}
		return m;
	}

	public static Method[] getPropertyMethods(PropertyDescriptor[] properties, boolean read, boolean write) {
		Set methods = new HashSet();
		for (int i = 0; i < properties.length; i++) {
			PropertyDescriptor pd = properties[i];
			if (read) {
				methods.add(pd.getReadMethod());
			}
			if (write) {
				methods.add(pd.getWriteMethod());
			}
		}
		methods.remove(null);
		return (Method[]) methods.toArray(new Method[methods.size()]);
	}

	public static PropertyDescriptor[] getBeanProperties(Class type) {
		return getPropertiesHelper(type, true, true);
	}

	public static PropertyDescriptor[] getBeanGetters(Class type) {
		return getPropertiesHelper(type, true, false);
	}

	public static PropertyDescriptor[] getBeanSetters(Class type) {
		return getPropertiesHelper(type, false, true);
	}

	private static PropertyDescriptor[] getPropertiesHelper(Class type, boolean read, boolean write) {
		try {
			BeanInfo info = Introspector.getBeanInfo(type, Object.class);
			PropertyDescriptor[] all = info.getPropertyDescriptors();
			if (read && write) {
				return all;
			}
			List properties = new ArrayList(all.length);
			for (int i = 0; i < all.length; i++) {
				PropertyDescriptor pd = all[i];
				if ((read && pd.getReadMethod() != null) ||
						(write && pd.getWriteMethod() != null)) {
					properties.add(pd);
				}
			}
			return (PropertyDescriptor[]) properties.toArray(new PropertyDescriptor[properties.size()]);
		}
		catch (IntrospectionException e) {
			throw new CodeGenerationException(e);
		}
	}

	public static Method findDeclaredMethod(final Class type,
			final String methodName, final Class[] parameterTypes)
			throws NoSuchMethodException {

		Class cl = type;
		while (cl != null) {
			try {
				return cl.getDeclaredMethod(methodName, parameterTypes);
			}
			catch (NoSuchMethodException e) {
				cl = cl.getSuperclass();
			}
		}
		throw new NoSuchMethodException(methodName);
	}

	public static List addAllMethods(final Class type, final List list) {
		if (type == Object.class) {
			list.addAll(OBJECT_METHODS);
		}
		else
			list.addAll(java.util.Arrays.asList(type.getDeclaredMethods()));

		Class superclass = type.getSuperclass();
		if (superclass != null) {
			addAllMethods(superclass, list);
		}
		Class[] interfaces = type.getInterfaces();
		for (int i = 0; i < interfaces.length; i++) {
			addAllMethods(interfaces[i], list);
		}

		return list;
	}

	public static List addAllInterfaces(Class type, List list) {
		Class superclass = type.getSuperclass();
		if (superclass != null) {
			list.addAll(Arrays.asList(type.getInterfaces()));
			addAllInterfaces(superclass, list);
		}
		return list;
	}


	public static Method findInterfaceMethod(Class iface) {
		if (!iface.isInterface()) {
			throw new IllegalArgumentException(iface + " is not an interface");
		}
		Method[] methods = iface.getDeclaredMethods();
		if (methods.length != 1) {
			throw new IllegalArgumentException("expecting exactly 1 method in " + iface);
		}
		return methods[0];
	}

	// SPRING PATCH BEGIN
	public static Class defineClass(String className, byte[] b, ClassLoader loader) throws Exception {
		return defineClass(className, b, loader, null, null);
	}

	public static Class defineClass(String className, byte[] b, ClassLoader loader,
			ProtectionDomain protectionDomain) throws Exception {

		return defineClass(className, b, loader, protectionDomain, null);
	}

<<<<<<< HEAD
	@SuppressWarnings("deprecation")
=======
	@SuppressWarnings({"deprecation", "serial"})
>>>>>>> 2c15503b
	public static Class defineClass(String className, byte[] b, ClassLoader loader,
			ProtectionDomain protectionDomain, Class<?> contextClass) throws Exception {

		Class c = null;
		Throwable t = THROWABLE;

		// Preferred option: JDK 9+ Lookup.defineClass API if ClassLoader matches
		if (contextClass != null && contextClass.getClassLoader() == loader) {
			try {
				MethodHandles.Lookup lookup = MethodHandles.privateLookupIn(contextClass, MethodHandles.lookup());
				c = lookup.defineClass(b);
			}
			catch (LinkageError | IllegalArgumentException ex) {
				// in case of plain LinkageError (class already defined)
				// or IllegalArgumentException (class in different package):
				// fall through to traditional ClassLoader.defineClass below
				t = ex;
			}
			catch (Throwable ex) {
				throw new CodeGenerationException(ex);
			}
		}

		// Direct defineClass attempt on the target Classloader
		if (c == null) {
			if (protectionDomain == null) {
				protectionDomain = PROTECTION_DOMAIN;
			}

			// Look for publicDefineClass(String name, byte[] b, ProtectionDomain protectionDomain)
			try {
				Method publicDefineClass = loader.getClass().getMethod(
						"publicDefineClass", String.class, byte[].class, ProtectionDomain.class);
				c = (Class) publicDefineClass.invoke(loader, className, b, protectionDomain);
			}
			catch (InvocationTargetException ex) {
				if (!(ex.getTargetException() instanceof UnsupportedOperationException)) {
					throw new CodeGenerationException(ex.getTargetException());
				}
				// in case of UnsupportedOperationException, fall through
				t = ex.getTargetException();
			}
			catch (Throwable ex) {
				// publicDefineClass method not available -> fall through
				t = ex;
			}

			// Classic option: protected ClassLoader.defineClass method
			if (c == null && classLoaderDefineClassMethod != null) {
				Object[] args = new Object[]{className, b, 0, b.length, protectionDomain};
				try {
					if (!classLoaderDefineClassMethod.isAccessible()) {
						classLoaderDefineClassMethod.setAccessible(true);
					}
					c = (Class) classLoaderDefineClassMethod.invoke(loader, args);
				}
				catch (InvocationTargetException ex) {
					throw new CodeGenerationException(ex.getTargetException());
				}
				catch (Throwable ex) {
					// Fall through if setAccessible fails with InaccessibleObjectException on JDK 9+
					// (on the module path and/or with a JVM bootstrapped with --illegal-access=deny)
					if (!ex.getClass().getName().endsWith("InaccessibleObjectException")) {
						throw new CodeGenerationException(ex);
					}
					t = ex;
				}
			}
		}

		// Fallback option: JDK 9+ Lookup.defineClass API even if ClassLoader does not match
		if (c == null && contextClass != null && contextClass.getClassLoader() != loader) {
			try {
				MethodHandles.Lookup lookup = MethodHandles.privateLookupIn(contextClass, MethodHandles.lookup());
				c = lookup.defineClass(b);
			}
			catch (IllegalAccessException ex) {
				throw new CodeGenerationException(ex) {
					@Override
					public String getMessage() {
						return "ClassLoader mismatch for [" + contextClass.getName() +
								"]: JVM should be started with --add-opens=java.base/java.lang=ALL-UNNAMED " +
								"for ClassLoader.defineClass to be accessible on " + loader.getClass().getName();
					}
				};
			}
			catch (Throwable ex) {
				throw new CodeGenerationException(ex);
			}
		}

		// No defineClass variant available at all?
		if (c == null) {
			throw new CodeGenerationException(t);
		}

		// Force static initializers to run.
		Class.forName(className, true, loader);
		return c;
	}
	// SPRING PATCH END

	public static int findPackageProtected(Class[] classes) {
		for (int i = 0; i < classes.length; i++) {
			if (!Modifier.isPublic(classes[i].getModifiers())) {
				return i;
			}
		}
		return 0;
	}

	public static MethodInfo getMethodInfo(final Member member, final int modifiers) {
		final Signature sig = getSignature(member);
		return new MethodInfo() {
			private ClassInfo ci;

			public ClassInfo getClassInfo() {
				if (ci == null)
					ci = ReflectUtils.getClassInfo(member.getDeclaringClass());
				return ci;
			}

			public int getModifiers() {
				return modifiers;
			}

			public Signature getSignature() {
				return sig;
			}

			public Type[] getExceptionTypes() {
				return ReflectUtils.getExceptionTypes(member);
			}
		};
	}

	public static MethodInfo getMethodInfo(Member member) {
		return getMethodInfo(member, member.getModifiers());
	}

	public static ClassInfo getClassInfo(final Class clazz) {
		final Type type = Type.getType(clazz);
		final Type sc = (clazz.getSuperclass() == null) ? null : Type.getType(clazz.getSuperclass());
		return new ClassInfo() {
			public Type getType() {
				return type;
			}
			public Type getSuperType() {
				return sc;
			}
			public Type[] getInterfaces() {
				return TypeUtils.getTypes(clazz.getInterfaces());
			}
			public int getModifiers() {
				return clazz.getModifiers();
			}
		};
	}

	// used by MethodInterceptorGenerated generated code
	public static Method[] findMethods(String[] namesAndDescriptors, Method[] methods) {
		Map map = new HashMap();
		for (int i = 0; i < methods.length; i++) {
			Method method = methods[i];
			map.put(method.getName() + Type.getMethodDescriptor(method), method);
		}
		Method[] result = new Method[namesAndDescriptors.length / 2];
		for (int i = 0; i < result.length; i++) {
			result[i] = (Method) map.get(namesAndDescriptors[i * 2] + namesAndDescriptors[i * 2 + 1]);
			if (result[i] == null) {
				// TODO: error?
			}
		}
		return result;
	}

}<|MERGE_RESOLUTION|>--- conflicted
+++ resolved
@@ -437,11 +437,7 @@
 		return defineClass(className, b, loader, protectionDomain, null);
 	}
 
-<<<<<<< HEAD
-	@SuppressWarnings("deprecation")
-=======
 	@SuppressWarnings({"deprecation", "serial"})
->>>>>>> 2c15503b
 	public static Class defineClass(String className, byte[] b, ClassLoader loader,
 			ProtectionDomain protectionDomain, Class<?> contextClass) throws Exception {
 
