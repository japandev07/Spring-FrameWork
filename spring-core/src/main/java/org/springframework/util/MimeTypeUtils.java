--- conflicted
+++ resolved
@@ -43,11 +43,8 @@
  * @author Arjen Poutsma
  * @author Rossen Stoyanchev
  * @author Dimitrios Liapis
-<<<<<<< HEAD
  * @author Brian Clozel
-=======
  * @author Sam Brannen
->>>>>>> 68d1c6ad
  * @since 4.0
  */
 public abstract class MimeTypeUtils {
