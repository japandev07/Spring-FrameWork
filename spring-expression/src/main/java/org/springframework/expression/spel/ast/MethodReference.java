/*
 * Copyright 2002-2020 the original author or authors.
 *
 * Licensed under the Apache License, Version 2.0 (the "License");
 * you may not use this file except in compliance with the License.
 * You may obtain a copy of the License at
 *
 *      https://www.apache.org/licenses/LICENSE-2.0
 *
 * Unless required by applicable law or agreed to in writing, software
 * distributed under the License is distributed on an "AS IS" BASIS,
 * WITHOUT WARRANTIES OR CONDITIONS OF ANY KIND, either express or implied.
 * See the License for the specific language governing permissions and
 * limitations under the License.
 */

package org.springframework.expression.spel.ast;

import java.lang.reflect.InvocationTargetException;
import java.lang.reflect.Method;
import java.lang.reflect.Modifier;
import java.lang.reflect.Proxy;
import java.util.ArrayList;
import java.util.Collections;
import java.util.List;
import java.util.StringJoiner;

import org.springframework.asm.Label;
import org.springframework.asm.MethodVisitor;
import org.springframework.core.convert.TypeDescriptor;
import org.springframework.expression.AccessException;
import org.springframework.expression.EvaluationContext;
import org.springframework.expression.EvaluationException;
import org.springframework.expression.ExpressionInvocationTargetException;
import org.springframework.expression.MethodExecutor;
import org.springframework.expression.MethodResolver;
import org.springframework.expression.TypedValue;
import org.springframework.expression.spel.CodeFlow;
import org.springframework.expression.spel.ExpressionState;
import org.springframework.expression.spel.SpelEvaluationException;
import org.springframework.expression.spel.SpelMessage;
import org.springframework.expression.spel.support.ReflectiveMethodExecutor;
import org.springframework.expression.spel.support.ReflectiveMethodResolver;
import org.springframework.lang.Nullable;
import org.springframework.util.Assert;
import org.springframework.util.ObjectUtils;

/**
 * Expression language AST node that represents a method reference.
 *
 * @author Andy Clement
 * @author Juergen Hoeller
 * @since 3.0
 */
public class MethodReference extends SpelNodeImpl {

	private final String name;

	private final boolean nullSafe;

	@Nullable
	private String originalPrimitiveExitTypeDescriptor;

	@Nullable
	private volatile CachedMethodExecutor cachedExecutor;


	public MethodReference(boolean nullSafe, String methodName, int startPos, int endPos, SpelNodeImpl... arguments) {
		super(startPos, endPos, arguments);
		this.name = methodName;
		this.nullSafe = nullSafe;
	}


	public final String getName() {
		return this.name;
	}

	@Override
	protected ValueRef getValueRef(ExpressionState state) throws EvaluationException {
		Object[] arguments = getArguments(state);
		if (state.getActiveContextObject().getValue() == null) {
			throwIfNotNullSafe(getArgumentTypes(arguments));
			return ValueRef.NullValueRef.INSTANCE;
		}
		return new MethodValueRef(state, arguments);
	}

	@Override
	public TypedValue getValueInternal(ExpressionState state) throws EvaluationException {
		EvaluationContext evaluationContext = state.getEvaluationContext();
		Object value = state.getActiveContextObject().getValue();
		TypeDescriptor targetType = state.getActiveContextObject().getTypeDescriptor();
		Object[] arguments = getArguments(state);
		TypedValue result = getValueInternal(evaluationContext, value, targetType, arguments);
		updateExitTypeDescriptor();
		return result;
	}

	private TypedValue getValueInternal(EvaluationContext evaluationContext,
			@Nullable Object value, @Nullable TypeDescriptor targetType, Object[] arguments) {

		List<TypeDescriptor> argumentTypes = getArgumentTypes(arguments);
		if (value == null) {
			throwIfNotNullSafe(argumentTypes);
			return TypedValue.NULL;
		}

		MethodExecutor executorToUse = getCachedExecutor(evaluationContext, value, targetType, argumentTypes);
		if (executorToUse != null) {
			try {
				return executorToUse.execute(evaluationContext, value, arguments);
			}
			catch (AccessException ex) {
				// Two reasons this can occur:
				// 1. the method invoked actually threw a real exception
				// 2. the method invoked was not passed the arguments it expected and
				//    has become 'stale'

				// In the first case we should not retry, in the second case we should see
				// if there is a better suited method.

				// To determine the situation, the AccessException will contain a cause.
				// If the cause is an InvocationTargetException, a user exception was
				// thrown inside the method. Otherwise the method could not be invoked.
				throwSimpleExceptionIfPossible(value, ex);

				// At this point we know it wasn't a user problem so worth a retry if a
				// better candidate can be found.
				this.cachedExecutor = null;
			}
		}

		// either there was no accessor or it no longer existed
		executorToUse = findAccessorForMethod(argumentTypes, value, evaluationContext);
		this.cachedExecutor = new CachedMethodExecutor(
				executorToUse, (value instanceof Class ? (Class<?>) value : null), targetType, argumentTypes);
		try {
			return executorToUse.execute(evaluationContext, value, arguments);
		}
		catch (AccessException ex) {
			// Same unwrapping exception handling as above in above catch block
			throwSimpleExceptionIfPossible(value, ex);
			throw new SpelEvaluationException(getStartPosition(), ex,
					SpelMessage.EXCEPTION_DURING_METHOD_INVOCATION, this.name,
					value.getClass().getName(), ex.getMessage());
		}
	}

	private void throwIfNotNullSafe(List<TypeDescriptor> argumentTypes) {
		if (!this.nullSafe) {
			throw new SpelEvaluationException(getStartPosition(),
					SpelMessage.METHOD_CALL_ON_NULL_OBJECT_NOT_ALLOWED,
					FormatHelper.formatMethodForMessage(this.name, argumentTypes));
		}
	}

	private Object[] getArguments(ExpressionState state) {
		Object[] arguments = new Object[getChildCount()];
		for (int i = 0; i < arguments.length; i++) {
			// Make the root object the active context again for evaluating the parameter expressions
			try {
				state.pushActiveContextObject(state.getScopeRootContextObject());
				arguments[i] = this.children[i].getValueInternal(state).getValue();
			}
			finally {
				state.popActiveContextObject();
			}
		}
		return arguments;
	}

	private List<TypeDescriptor> getArgumentTypes(Object... arguments) {
		List<TypeDescriptor> descriptors = new ArrayList<>(arguments.length);
		for (Object argument : arguments) {
			descriptors.add(TypeDescriptor.forObject(argument));
		}
		return Collections.unmodifiableList(descriptors);
	}

	@Nullable
	private MethodExecutor getCachedExecutor(EvaluationContext evaluationContext, Object value,
			@Nullable TypeDescriptor target, List<TypeDescriptor> argumentTypes) {

		List<MethodResolver> methodResolvers = evaluationContext.getMethodResolvers();
		if (methodResolvers.size() != 1 || !(methodResolvers.get(0) instanceof ReflectiveMethodResolver)) {
			// Not a default ReflectiveMethodResolver - don't know whether caching is valid
			return null;
		}

		CachedMethodExecutor executorToCheck = this.cachedExecutor;
		if (executorToCheck != null && executorToCheck.isSuitable(value, target, argumentTypes)) {
			return executorToCheck.get();
		}
		this.cachedExecutor = null;
		return null;
	}

	private MethodExecutor findAccessorForMethod(List<TypeDescriptor> argumentTypes, Object targetObject,
			EvaluationContext evaluationContext) throws SpelEvaluationException {

		AccessException accessException = null;
		List<MethodResolver> methodResolvers = evaluationContext.getMethodResolvers();
		for (MethodResolver methodResolver : methodResolvers) {
			try {
				MethodExecutor methodExecutor = methodResolver.resolve(
						evaluationContext, targetObject, this.name, argumentTypes);
				if (methodExecutor != null) {
					return methodExecutor;
				}
			}
			catch (AccessException ex) {
				accessException = ex;
				break;
			}
		}

		String method = FormatHelper.formatMethodForMessage(this.name, argumentTypes);
		String className = FormatHelper.formatClassNameForMessage(
				targetObject instanceof Class ? ((Class<?>) targetObject) : targetObject.getClass());
		if (accessException != null) {
			throw new SpelEvaluationException(
					getStartPosition(), accessException, SpelMessage.PROBLEM_LOCATING_METHOD, method, className);
		}
		else {
			throw new SpelEvaluationException(getStartPosition(), SpelMessage.METHOD_NOT_FOUND, method, className);
		}
	}

	/**
	 * Decode the AccessException, throwing a lightweight evaluation exception or,
	 * if the cause was a RuntimeException, throw the RuntimeException directly.
	 */
	private void throwSimpleExceptionIfPossible(Object value, AccessException ex) {
		if (ex.getCause() instanceof InvocationTargetException) {
			Throwable rootCause = ex.getCause().getCause();
			if (rootCause instanceof RuntimeException) {
				throw (RuntimeException) rootCause;
			}
			throw new ExpressionInvocationTargetException(getStartPosition(),
					"A problem occurred when trying to execute method '" + this.name +
					"' on object of type [" + value.getClass().getName() + "]", rootCause);
		}
	}

	private void updateExitTypeDescriptor() {
		CachedMethodExecutor executorToCheck = this.cachedExecutor;
		if (executorToCheck != null && executorToCheck.get() instanceof ReflectiveMethodExecutor) {
			Method method = ((ReflectiveMethodExecutor) executorToCheck.get()).getMethod();
			String descriptor = CodeFlow.toDescriptor(method.getReturnType());
			if (this.nullSafe && CodeFlow.isPrimitive(descriptor)) {
				this.originalPrimitiveExitTypeDescriptor = descriptor;
				this.exitTypeDescriptor = CodeFlow.toBoxedDescriptor(descriptor);
			}
			else {
				this.exitTypeDescriptor = descriptor;
			}
		}
	}

	@Override
	public String toStringAST() {
		StringJoiner sj = new StringJoiner(",", "(", ")");
		for (int i = 0; i < getChildCount(); i++) {
			sj.add(getChild(i).toStringAST());
		}
		return this.name + sj.toString();
	}

	/**
	 * A method reference is compilable if it has been resolved to a reflectively accessible method
	 * and the child nodes (arguments to the method) are also compilable.
	 */
	@Override
	public boolean isCompilable() {
		CachedMethodExecutor executorToCheck = this.cachedExecutor;
		if (executorToCheck == null || executorToCheck.hasProxyTarget() ||
				!(executorToCheck.get() instanceof ReflectiveMethodExecutor)) {
			return false;
		}

		for (SpelNodeImpl child : this.children) {
			if (!child.isCompilable()) {
				return false;
			}
		}

		ReflectiveMethodExecutor executor = (ReflectiveMethodExecutor) executorToCheck.get();
		if (executor.didArgumentConversionOccur()) {
			return false;
		}
		Class<?> clazz = executor.getMethod().getDeclaringClass();
		if (!Modifier.isPublic(clazz.getModifiers()) && executor.getPublicDeclaringClass() == null) {
			return false;
		}

		return true;
	}

	@Override
	public void generateCode(MethodVisitor mv, CodeFlow cf) {
		CachedMethodExecutor executorToCheck = this.cachedExecutor;
		if (executorToCheck == null || !(executorToCheck.get() instanceof ReflectiveMethodExecutor)) {
			throw new IllegalStateException("No applicable cached executor found: " + executorToCheck);
		}

		ReflectiveMethodExecutor methodExecutor = (ReflectiveMethodExecutor) executorToCheck.get();
		Method method = methodExecutor.getMethod();
		boolean isStaticMethod = Modifier.isStatic(method.getModifiers());
		String descriptor = cf.lastDescriptor();

		Label skipIfNull = null;
		if (descriptor == null && !isStaticMethod) {
			// Nothing on the stack but something is needed
			cf.loadTarget(mv);
		}
		if ((descriptor != null || !isStaticMethod) && this.nullSafe) {
			mv.visitInsn(DUP);
			skipIfNull = new Label();
			Label continueLabel = new Label();
			mv.visitJumpInsn(IFNONNULL, continueLabel);
			CodeFlow.insertCheckCast(mv, this.exitTypeDescriptor);
			mv.visitJumpInsn(GOTO, skipIfNull);
			mv.visitLabel(continueLabel);
		}
		if (descriptor != null && isStaticMethod) {
			// Something on the stack when nothing is needed
			mv.visitInsn(POP);
		}

		if (CodeFlow.isPrimitive(descriptor)) {
			CodeFlow.insertBoxIfNecessary(mv, descriptor.charAt(0));
		}

		String classDesc;
		if (Modifier.isPublic(method.getDeclaringClass().getModifiers())) {
			classDesc = method.getDeclaringClass().getName().replace('.', '/');
		}
		else {
			Class<?> publicDeclaringClass = methodExecutor.getPublicDeclaringClass();
			Assert.state(publicDeclaringClass != null, "No public declaring class");
			classDesc = publicDeclaringClass.getName().replace('.', '/');
		}

		if (!isStaticMethod && (descriptor == null || !descriptor.substring(1).equals(classDesc))) {
			CodeFlow.insertCheckCast(mv, "L" + classDesc);
		}

		generateCodeForArguments(mv, cf, method, this.children);
		mv.visitMethodInsn((isStaticMethod ? INVOKESTATIC : (method.isDefault() ? INVOKEINTERFACE : INVOKEVIRTUAL)),
<<<<<<< HEAD
				classDesc, method.getName(),
				CodeFlow.createSignatureDescriptor(method), method.getDeclaringClass().isInterface());
=======
				classDesc, method.getName(), CodeFlow.createSignatureDescriptor(method),
				method.getDeclaringClass().isInterface());
>>>>>>> f0d2853c
		cf.pushDescriptor(this.exitTypeDescriptor);

		if (this.originalPrimitiveExitTypeDescriptor != null) {
			// The output of the accessor will be a primitive but from the block above it might be null,
			// so to have a 'common stack' element at skipIfNull target we need to box the primitive
			CodeFlow.insertBoxIfNecessary(mv, this.originalPrimitiveExitTypeDescriptor);
		}
		if (skipIfNull != null) {
			mv.visitLabel(skipIfNull);
		}
	}


	private class MethodValueRef implements ValueRef {

		private final EvaluationContext evaluationContext;

		@Nullable
		private final Object value;

		@Nullable
		private final TypeDescriptor targetType;

		private final Object[] arguments;

		public MethodValueRef(ExpressionState state, Object[] arguments) {
			this.evaluationContext = state.getEvaluationContext();
			this.value = state.getActiveContextObject().getValue();
			this.targetType = state.getActiveContextObject().getTypeDescriptor();
			this.arguments = arguments;
		}

		@Override
		public TypedValue getValue() {
			TypedValue result = MethodReference.this.getValueInternal(
					this.evaluationContext, this.value, this.targetType, this.arguments);
			updateExitTypeDescriptor();
			return result;
		}

		@Override
		public void setValue(@Nullable Object newValue) {
			throw new IllegalAccessError();
		}

		@Override
		public boolean isWritable() {
			return false;
		}
	}


	private static class CachedMethodExecutor {

		private final MethodExecutor methodExecutor;

		@Nullable
		private final Class<?> staticClass;

		@Nullable
		private final TypeDescriptor target;

		private final List<TypeDescriptor> argumentTypes;

		public CachedMethodExecutor(MethodExecutor methodExecutor, @Nullable Class<?> staticClass,
				@Nullable TypeDescriptor target, List<TypeDescriptor> argumentTypes) {

			this.methodExecutor = methodExecutor;
			this.staticClass = staticClass;
			this.target = target;
			this.argumentTypes = argumentTypes;
		}

		public boolean isSuitable(Object value, @Nullable TypeDescriptor target, List<TypeDescriptor> argumentTypes) {
			return ((this.staticClass == null || this.staticClass == value) &&
					ObjectUtils.nullSafeEquals(this.target, target) && this.argumentTypes.equals(argumentTypes));
		}

		public boolean hasProxyTarget() {
			return (this.target != null && Proxy.isProxyClass(this.target.getType()));
		}

		public MethodExecutor get() {
			return this.methodExecutor;
		}
	}

}<|MERGE_RESOLUTION|>--- conflicted
+++ resolved
@@ -348,13 +348,8 @@
 
 		generateCodeForArguments(mv, cf, method, this.children);
 		mv.visitMethodInsn((isStaticMethod ? INVOKESTATIC : (method.isDefault() ? INVOKEINTERFACE : INVOKEVIRTUAL)),
-<<<<<<< HEAD
-				classDesc, method.getName(),
-				CodeFlow.createSignatureDescriptor(method), method.getDeclaringClass().isInterface());
-=======
 				classDesc, method.getName(), CodeFlow.createSignatureDescriptor(method),
 				method.getDeclaringClass().isInterface());
->>>>>>> f0d2853c
 		cf.pushDescriptor(this.exitTypeDescriptor);
 
 		if (this.originalPrimitiveExitTypeDescriptor != null) {
