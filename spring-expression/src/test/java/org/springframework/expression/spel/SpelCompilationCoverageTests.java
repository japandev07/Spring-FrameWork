/*
 * Copyright 2002-2019 the original author or authors.
 *
 * Licensed under the Apache License, Version 2.0 (the "License");
 * you may not use this file except in compliance with the License.
 * You may obtain a copy of the License at
 *
 *      https://www.apache.org/licenses/LICENSE-2.0
 *
 * Unless required by applicable law or agreed to in writing, software
 * distributed under the License is distributed on an "AS IS" BASIS,
 * WITHOUT WARRANTIES OR CONDITIONS OF ANY KIND, either express or implied.
 * See the License for the specific language governing permissions and
 * limitations under the License.
 */

package org.springframework.expression.spel;

import java.io.IOException;
import java.lang.reflect.Field;
import java.lang.reflect.Method;
import java.util.ArrayList;
import java.util.Collections;
import java.util.HashMap;
import java.util.HashSet;
import java.util.List;
import java.util.Map;
import java.util.Set;
import java.util.StringTokenizer;

import org.junit.Test;

import org.springframework.asm.MethodVisitor;
import org.springframework.expression.AccessException;
import org.springframework.expression.EvaluationContext;
import org.springframework.expression.Expression;
import org.springframework.expression.TypedValue;
import org.springframework.expression.spel.ast.CompoundExpression;
import org.springframework.expression.spel.ast.OpLT;
import org.springframework.expression.spel.ast.SpelNodeImpl;
import org.springframework.expression.spel.ast.Ternary;
import org.springframework.expression.spel.standard.SpelCompiler;
import org.springframework.expression.spel.standard.SpelExpression;
import org.springframework.expression.spel.standard.SpelExpressionParser;
import org.springframework.expression.spel.support.StandardEvaluationContext;
import org.springframework.expression.spel.testdata.PersonInOtherPackage;

import static org.junit.Assert.*;

/**
 * Checks SpelCompiler behavior. This should cover compilation all compiled node types.
 *
 * @author Andy Clement
 * @since 4.1
 */
public class SpelCompilationCoverageTests extends AbstractExpressionTests {

	/*
	 * Further TODOs for compilation:
	 *
	 * - OpMinus with a single literal operand could be treated as a negative literal. Will save a
	 *   pointless loading of 0 and then a subtract instruction in code gen.
	 * - allow other accessors/resolvers to participate in compilation and create their own code
	 * - A TypeReference followed by (what ends up as) a static method invocation can really skip
	 *   code gen for the TypeReference since once that is used to locate the method it is not
	 *   used again.
	 * - The opEq implementation is quite basic. It will compare numbers of the same type (allowing
	 *   them to be their boxed or unboxed variants) or compare object references. It does not
	 *   compile expressions where numbers are of different types or when objects implement
	 *   Comparable.
     *
	 * Compiled nodes:
	 *
	 * TypeReference
	 * OperatorInstanceOf
	 * StringLiteral
	 * NullLiteral
	 * RealLiteral
	 * IntLiteral
	 * LongLiteral
	 * BooleanLiteral
	 * FloatLiteral
	 * OpOr
	 * OpAnd
	 * OperatorNot
	 * Ternary
	 * Elvis
	 * VariableReference
	 * OpLt
	 * OpLe
	 * OpGt
	 * OpGe
	 * OpEq
	 * OpNe
	 * OpPlus
	 * OpMinus
	 * OpMultiply
	 * OpDivide
	 * MethodReference
	 * PropertyOrFieldReference
	 * Indexer
	 * CompoundExpression
	 * ConstructorReference
	 * FunctionReference
	 * InlineList
	 * OpModulus
	 *
	 * Not yet compiled (some may never need to be):
	 * Assign
	 * BeanReference
	 * Identifier
	 * OpDec
	 * OpBetween
	 * OpMatches
	 * OpPower
	 * OpInc
	 * Projection
	 * QualifiedId
	 * Selection
	 */


	private Expression expression;

	private SpelNodeImpl ast;


	@Test
	public void typeReference() throws Exception {
		expression = parse("T(String)");
		assertEquals(String.class, expression.getValue());
		assertCanCompile(expression);
		assertEquals(String.class, expression.getValue());

		expression = parse("T(java.io.IOException)");
		assertEquals(IOException.class, expression.getValue());
		assertCanCompile(expression);
		assertEquals(IOException.class, expression.getValue());

		expression = parse("T(java.io.IOException[])");
		assertEquals(IOException[].class, expression.getValue());
		assertCanCompile(expression);
		assertEquals(IOException[].class, expression.getValue());

		expression = parse("T(int[][])");
		assertEquals(int[][].class, expression.getValue());
		assertCanCompile(expression);
		assertEquals(int[][].class, expression.getValue());

		expression = parse("T(int)");
		assertEquals(Integer.TYPE, expression.getValue());
		assertCanCompile(expression);
		assertEquals(Integer.TYPE, expression.getValue());

		expression = parse("T(byte)");
		assertEquals(Byte.TYPE, expression.getValue());
		assertCanCompile(expression);
		assertEquals(Byte.TYPE, expression.getValue());

		expression = parse("T(char)");
		assertEquals(Character.TYPE, expression.getValue());
		assertCanCompile(expression);
		assertEquals(Character.TYPE, expression.getValue());

		expression = parse("T(short)");
		assertEquals(Short.TYPE, expression.getValue());
		assertCanCompile(expression);
		assertEquals(Short.TYPE, expression.getValue());

		expression = parse("T(long)");
		assertEquals(Long.TYPE, expression.getValue());
		assertCanCompile(expression);
		assertEquals(Long.TYPE, expression.getValue());

		expression = parse("T(float)");
		assertEquals(Float.TYPE, expression.getValue());
		assertCanCompile(expression);
		assertEquals(Float.TYPE, expression.getValue());

		expression = parse("T(double)");
		assertEquals(Double.TYPE, expression.getValue());
		assertCanCompile(expression);
		assertEquals(Double.TYPE, expression.getValue());

		expression = parse("T(boolean)");
		assertEquals(Boolean.TYPE, expression.getValue());
		assertCanCompile(expression);
		assertEquals(Boolean.TYPE, expression.getValue());

		expression = parse("T(Missing)");
		assertGetValueFail(expression);
		assertCantCompile(expression);
	}

	@SuppressWarnings("unchecked")
	@Test
	public void operatorInstanceOf() throws Exception {
		expression = parse("'xyz' instanceof T(String)");
		assertEquals(true, expression.getValue());
		assertCanCompile(expression);
		assertEquals(true, expression.getValue());

		expression = parse("'xyz' instanceof T(Integer)");
		assertEquals(false, expression.getValue());
		assertCanCompile(expression);
		assertEquals(false, expression.getValue());

		List<String> list = new ArrayList<>();
		expression = parse("#root instanceof T(java.util.List)");
		assertEquals(true, expression.getValue(list));
		assertCanCompile(expression);
		assertEquals(true, expression.getValue(list));

		List<String>[] arrayOfLists = new List[] {new ArrayList<String>()};
		expression = parse("#root instanceof T(java.util.List[])");
		assertEquals(true, expression.getValue(arrayOfLists));
		assertCanCompile(expression);
		assertEquals(true, expression.getValue(arrayOfLists));

		int[] intArray = new int[] {1,2,3};
		expression = parse("#root instanceof T(int[])");
		assertEquals(true, expression.getValue(intArray));
		assertCanCompile(expression);
		assertEquals(true, expression.getValue(intArray));

		String root = null;
		expression = parse("#root instanceof T(Integer)");
		assertEquals(false, expression.getValue(root));
		assertCanCompile(expression);
		assertEquals(false, expression.getValue(root));

		// root still null
		expression = parse("#root instanceof T(java.lang.Object)");
		assertEquals(false, expression.getValue(root));
		assertCanCompile(expression);
		assertEquals(false, expression.getValue(root));

		root = "howdy!";
		expression = parse("#root instanceof T(java.lang.Object)");
		assertEquals(true, expression.getValue(root));
		assertCanCompile(expression);
		assertEquals(true, expression.getValue(root));
	}

	@Test
	public void operatorInstanceOf_SPR14250() throws Exception {
		// primitive left operand - should get boxed, return true
		expression = parse("3 instanceof T(Integer)");
		assertEquals(true, expression.getValue());
		assertCanCompile(expression);
		assertEquals(true, expression.getValue());

		// primitive left operand - should get boxed, return false
		expression = parse("3 instanceof T(String)");
		assertEquals(false, expression.getValue());
		assertCanCompile(expression);
		assertEquals(false, expression.getValue());

		// double slot left operand - should get boxed, return false
		expression = parse("3.0d instanceof T(Integer)");
		assertEquals(false, expression.getValue());
		assertCanCompile(expression);
		assertEquals(false, expression.getValue());

		// double slot left operand - should get boxed, return true
		expression = parse("3.0d instanceof T(Double)");
		assertEquals(true, expression.getValue());
		assertCanCompile(expression);
		assertEquals(true, expression.getValue());

		// Only when the right hand operand is a direct type reference
		// will it be compilable.
		StandardEvaluationContext ctx = new StandardEvaluationContext();
		ctx.setVariable("foo", String.class);
		expression = parse("3 instanceof #foo");
		assertEquals(false, expression.getValue(ctx));
		assertCantCompile(expression);

		// use of primitive as type for instanceof check - compilable
		// but always false
		expression = parse("3 instanceof T(int)");
		assertEquals(false, expression.getValue());
		assertCanCompile(expression);
		assertEquals(false, expression.getValue());

		expression = parse("3 instanceof T(long)");
		assertEquals(false, expression.getValue());
		assertCanCompile(expression);
		assertEquals(false, expression.getValue());
	}

	@Test
	public void stringLiteral() throws Exception {
		expression = parser.parseExpression("'abcde'");
		assertEquals("abcde", expression.getValue(new TestClass1(), String.class));
		assertCanCompile(expression);
		String resultC = expression.getValue(new TestClass1(), String.class);
		assertEquals("abcde", resultC);
		assertEquals("abcde", expression.getValue(String.class));
		assertEquals("abcde", expression.getValue());
		assertEquals("abcde", expression.getValue(new StandardEvaluationContext()));
		expression = parser.parseExpression("\"abcde\"");
		assertCanCompile(expression);
		assertEquals("abcde", expression.getValue(String.class));
	}

	@Test
	public void nullLiteral() throws Exception {
		expression = parser.parseExpression("null");
		Object resultI = expression.getValue(new TestClass1(), Object.class);
		assertCanCompile(expression);
		Object resultC = expression.getValue(new TestClass1(), Object.class);
		assertEquals(null, resultI);
		assertEquals(null, resultC);
		assertEquals(null, resultC);
	}

	@Test
	public void realLiteral() throws Exception {
		expression = parser.parseExpression("3.4d");
		double resultI = expression.getValue(new TestClass1(), Double.TYPE);
		assertCanCompile(expression);
		double resultC = expression.getValue(new TestClass1(), Double.TYPE);
		assertEquals(3.4d, resultI, 0.1d);
		assertEquals(3.4d, resultC, 0.1d);
		assertEquals(3.4d, expression.getValue());
	}

	@SuppressWarnings("rawtypes")
	@Test
	public void inlineList() throws Exception {
		expression = parser.parseExpression("'abcde'.substring({1,3,4}[0])");
		Object o = expression.getValue();
		assertEquals("bcde",o);
		assertCanCompile(expression);
		o = expression.getValue();
		assertEquals("bcde", o);

		expression = parser.parseExpression("{'abc','def'}");
		List<?> l = (List) expression.getValue();
		assertEquals("[abc, def]", l.toString());
		assertCanCompile(expression);
		l = (List) expression.getValue();
		assertEquals("[abc, def]", l.toString());

		expression = parser.parseExpression("{'abc','def'}[0]");
		o = expression.getValue();
		assertEquals("abc",o);
		assertCanCompile(expression);
		o = expression.getValue();
		assertEquals("abc", o);

		expression = parser.parseExpression("{'abcde','ijklm'}[0].substring({1,3,4}[0])");
		o = expression.getValue();
		assertEquals("bcde",o);
		assertCanCompile(expression);
		o = expression.getValue();
		assertEquals("bcde", o);

		expression = parser.parseExpression("{'abcde','ijklm'}[0].substring({1,3,4}[0],{1,3,4}[1])");
		o = expression.getValue();
		assertEquals("bc",o);
		assertCanCompile(expression);
		o = expression.getValue();
		assertEquals("bc", o);
	}

	@SuppressWarnings("rawtypes")
	@Test
	public void nestedInlineLists() throws Exception {
		Object o = null;

		expression = parser.parseExpression("{{1,2,3},{4,5,6},{7,8,9}}");
		o = expression.getValue();
		assertEquals("[[1, 2, 3], [4, 5, 6], [7, 8, 9]]",o.toString());
		assertCanCompile(expression);
		o = expression.getValue();
		assertEquals("[[1, 2, 3], [4, 5, 6], [7, 8, 9]]",o.toString());

		expression = parser.parseExpression("{{1,2,3},{4,5,6},{7,8,9}}.toString()");
		o = expression.getValue();
		assertEquals("[[1, 2, 3], [4, 5, 6], [7, 8, 9]]",o);
		assertCanCompile(expression);
		o = expression.getValue();
		assertEquals("[[1, 2, 3], [4, 5, 6], [7, 8, 9]]",o);

		expression = parser.parseExpression("{{1,2,3},{4,5,6},{7,8,9}}[1][0]");
		o = expression.getValue();
		assertEquals(4,o);
		assertCanCompile(expression);
		o = expression.getValue();
		assertEquals(4,o);

		expression = parser.parseExpression("{{1,2,3},'abc',{7,8,9}}[1]");
		o = expression.getValue();
		assertEquals("abc",o);
		assertCanCompile(expression);
		o = expression.getValue();
		assertEquals("abc",o);

		expression = parser.parseExpression("'abcde'.substring({{1,3},1,3,4}[0][1])");
		o = expression.getValue();
		assertEquals("de",o);
		assertCanCompile(expression);
		o = expression.getValue();
		assertEquals("de", o);

		expression = parser.parseExpression("'abcde'.substring({{1,3},1,3,4}[1])");
		o = expression.getValue();
		assertEquals("bcde",o);
		assertCanCompile(expression);
		o = expression.getValue();
		assertEquals("bcde", o);

		expression = parser.parseExpression("{'abc',{'def','ghi'}}");
		List<?> l = (List) expression.getValue();
		assertEquals("[abc, [def, ghi]]", l.toString());
		assertCanCompile(expression);
		l = (List) expression.getValue();
		assertEquals("[abc, [def, ghi]]", l.toString());

		expression = parser.parseExpression("{'abcde',{'ijklm','nopqr'}}[0].substring({1,3,4}[0])");
		o = expression.getValue();
		assertEquals("bcde",o);
		assertCanCompile(expression);
		o = expression.getValue();
		assertEquals("bcde", o);

		expression = parser.parseExpression("{'abcde',{'ijklm','nopqr'}}[1][0].substring({1,3,4}[0])");
		o = expression.getValue();
		assertEquals("jklm",o);
		assertCanCompile(expression);
		o = expression.getValue();
		assertEquals("jklm", o);

		expression = parser.parseExpression("{'abcde',{'ijklm','nopqr'}}[1][1].substring({1,3,4}[0],{1,3,4}[1])");
		o = expression.getValue();
		assertEquals("op",o);
		assertCanCompile(expression);
		o = expression.getValue();
		assertEquals("op", o);
	}

	@Test
	public void intLiteral() throws Exception {
		expression = parser.parseExpression("42");
		int resultI = expression.getValue(new TestClass1(), Integer.TYPE);
		assertCanCompile(expression);
		int resultC = expression.getValue(new TestClass1(), Integer.TYPE);
		assertEquals(42, resultI);
		assertEquals(42, resultC);

		expression = parser.parseExpression("T(Integer).valueOf(42)");
		expression.getValue(Integer.class);
		assertCanCompile(expression);
		assertEquals(new Integer(42), expression.getValue(Integer.class));

		// Code gen is different for -1 .. 6 because there are bytecode instructions specifically for those values

		// Not an int literal but an opminus with one operand:
		// expression = parser.parseExpression("-1");
		// assertCanCompile(expression);
		// assertEquals(-1, expression.getValue());
		expression = parser.parseExpression("0");
		assertCanCompile(expression);
		assertEquals(0, expression.getValue());
		expression = parser.parseExpression("2");
		assertCanCompile(expression);
		assertEquals(2, expression.getValue());
		expression = parser.parseExpression("7");
		assertCanCompile(expression);
		assertEquals(7, expression.getValue());
	}

	@Test
	public void longLiteral() throws Exception {
		expression = parser.parseExpression("99L");
		long resultI = expression.getValue(new TestClass1(), Long.TYPE);
		assertCanCompile(expression);
		long resultC = expression.getValue(new TestClass1(), Long.TYPE);
		assertEquals(99L, resultI);
		assertEquals(99L, resultC);
	}

	@Test
	public void booleanLiteral() throws Exception {
		expression = parser.parseExpression("true");
		boolean resultI = expression.getValue(1, Boolean.TYPE);
		assertEquals(true, resultI);
		assertTrue(SpelCompiler.compile(expression));
		boolean resultC = expression.getValue(1, Boolean.TYPE);
		assertEquals(true, resultC);

		expression = parser.parseExpression("false");
		resultI = expression.getValue(1, Boolean.TYPE);
		assertEquals(false, resultI);
		assertTrue(SpelCompiler.compile(expression));
		resultC = expression.getValue(1, Boolean.TYPE);
		assertEquals(false, resultC);
	}

	@Test
	public void floatLiteral() throws Exception {
		expression = parser.parseExpression("3.4f");
		float resultI = expression.getValue(new TestClass1(), Float.TYPE);
		assertCanCompile(expression);
		float resultC = expression.getValue(new TestClass1(), Float.TYPE);
		assertEquals(3.4f, resultI, 0.1f);
		assertEquals(3.4f, resultC, 0.1f);

		assertEquals(3.4f, expression.getValue());
	}

	@Test
	public void opOr() throws Exception {
		Expression expression = parser.parseExpression("false or false");
		boolean resultI = expression.getValue(1, Boolean.TYPE);
		SpelCompiler.compile(expression);
		boolean resultC = expression.getValue(1, Boolean.TYPE);
		assertEquals(false, resultI);
		assertEquals(false, resultC);

		expression = parser.parseExpression("false or true");
		resultI = expression.getValue(1, Boolean.TYPE);
		assertCanCompile(expression);
		resultC = expression.getValue(1, Boolean.TYPE);
		assertEquals(true, resultI);
		assertEquals(true, resultC);

		expression = parser.parseExpression("true or false");
		resultI = expression.getValue(1, Boolean.TYPE);
		assertCanCompile(expression);
		resultC = expression.getValue(1, Boolean.TYPE);
		assertEquals(true, resultI);
		assertEquals(true, resultC);

		expression = parser.parseExpression("true or true");
		resultI = expression.getValue(1, Boolean.TYPE);
		assertCanCompile(expression);
		resultC = expression.getValue(1, Boolean.TYPE);
		assertEquals(true, resultI);
		assertEquals(true, resultC);

		TestClass4 tc = new TestClass4();
		expression = parser.parseExpression("getfalse() or gettrue()");
		resultI = expression.getValue(tc, Boolean.TYPE);
		assertCanCompile(expression);
		resultC = expression.getValue(tc, Boolean.TYPE);
		assertEquals(true, resultI);
		assertEquals(true, resultC);

		// Can't compile this as we aren't going down the getfalse() branch in our evaluation
		expression = parser.parseExpression("gettrue() or getfalse()");
		resultI = expression.getValue(tc, Boolean.TYPE);
		assertCantCompile(expression);

		expression = parser.parseExpression("getA() or getB()");
		tc.a = true;
		tc.b = true;
		resultI = expression.getValue(tc, Boolean.TYPE);
		assertCantCompile(expression); // Haven't yet been into second branch
		tc.a = false;
		tc.b = true;
		resultI = expression.getValue(tc, Boolean.TYPE);
		assertCanCompile(expression); // Now been down both
		assertTrue(resultI);

		boolean b = false;
		expression = parse("#root or #root");
		Object resultI2 = expression.getValue(b);
		assertCanCompile(expression);
		assertFalse((Boolean) resultI2);
		assertFalse((Boolean) expression.getValue(b));
	}

	@Test
	public void opAnd() throws Exception {
		Expression expression = parser.parseExpression("false and false");
		boolean resultI = expression.getValue(1, Boolean.TYPE);
		SpelCompiler.compile(expression);
		boolean resultC = expression.getValue(1, Boolean.TYPE);
		assertEquals(false, resultI);
		assertEquals(false, resultC);

		expression = parser.parseExpression("false and true");
		resultI = expression.getValue(1, Boolean.TYPE);
		SpelCompiler.compile(expression);
		resultC = expression.getValue(1, Boolean.TYPE);
		assertEquals(false, resultI);
		assertEquals(false, resultC);

		expression = parser.parseExpression("true and false");
		resultI = expression.getValue(1, Boolean.TYPE);
		SpelCompiler.compile(expression);
		resultC = expression.getValue(1, Boolean.TYPE);
		assertEquals(false, resultI);
		assertEquals(false, resultC);

		expression = parser.parseExpression("true and true");
		resultI = expression.getValue(1, Boolean.TYPE);
		SpelCompiler.compile(expression);
		resultC = expression.getValue(1, Boolean.TYPE);
		assertEquals(true, resultI);
		assertEquals(true, resultC);

		TestClass4 tc = new TestClass4();

		// Can't compile this as we aren't going down the gettrue() branch in our evaluation
		expression = parser.parseExpression("getfalse() and gettrue()");
		resultI = expression.getValue(tc, Boolean.TYPE);
		assertCantCompile(expression);

		expression = parser.parseExpression("getA() and getB()");
		tc.a = false;
		tc.b = false;
		resultI = expression.getValue(tc, Boolean.TYPE);
		assertCantCompile(expression); // Haven't yet been into second branch
		tc.a = true;
		tc.b = false;
		resultI = expression.getValue(tc, Boolean.TYPE);
		assertCanCompile(expression); // Now been down both
		assertFalse(resultI);
		tc.a = true;
		tc.b = true;
		resultI = expression.getValue(tc, Boolean.TYPE);
		assertTrue(resultI);

		boolean b = true;
		expression = parse("#root and #root");
		Object resultI2 = expression.getValue(b);
		assertCanCompile(expression);
		assertTrue((Boolean) resultI2);
		assertTrue((Boolean) expression.getValue(b));
	}

	@Test
	public void operatorNot() throws Exception {
		expression = parse("!true");
		assertEquals(false, expression.getValue());
		assertCanCompile(expression);
		assertEquals(false, expression.getValue());

		expression = parse("!false");
		assertEquals(true, expression.getValue());
		assertCanCompile(expression);
		assertEquals(true, expression.getValue());

		boolean b = true;
		expression = parse("!#root");
		assertEquals(false, expression.getValue(b));
		assertCanCompile(expression);
		assertEquals(false, expression.getValue(b));

		b = false;
		expression = parse("!#root");
		assertEquals(true, expression.getValue(b));
		assertCanCompile(expression);
		assertEquals(true, expression.getValue(b));
	}

	@Test
	public void ternary() throws Exception {
		Expression expression = parser.parseExpression("true?'a':'b'");
		String resultI = expression.getValue(String.class);
		assertCanCompile(expression);
		String resultC = expression.getValue(String.class);
		assertEquals("a", resultI);
		assertEquals("a", resultC);

		expression = parser.parseExpression("false?'a':'b'");
		resultI = expression.getValue(String.class);
		assertCanCompile(expression);
		resultC = expression.getValue(String.class);
		assertEquals("b", resultI);
		assertEquals("b", resultC);

		expression = parser.parseExpression("false?1:'b'");
		// All literals so we can do this straight away
		assertCanCompile(expression);
		assertEquals("b", expression.getValue());

		boolean root = true;
		expression = parser.parseExpression("(#root and true)?T(Integer).valueOf(1):T(Long).valueOf(3L)");
		assertEquals(1, expression.getValue(root));
		assertCantCompile(expression); // Have not gone down false branch
		root = false;
		assertEquals(3L, expression.getValue(root));
		assertCanCompile(expression);
		assertEquals(3L, expression.getValue(root));
		root = true;
		assertEquals(1, expression.getValue(root));
	}

	@Test
	public void ternaryWithBooleanReturn_SPR12271() {
		expression = parser.parseExpression("T(Boolean).TRUE?'abc':'def'");
		assertEquals("abc", expression.getValue());
		assertCanCompile(expression);
		assertEquals("abc", expression.getValue());

		expression = parser.parseExpression("T(Boolean).FALSE?'abc':'def'");
		assertEquals("def", expression.getValue());
		assertCanCompile(expression);
		assertEquals("def", expression.getValue());
	}

	@Test
	public void nullsafeFieldPropertyDereferencing_SPR16489() throws Exception {
		FooObjectHolder foh = new FooObjectHolder();
		StandardEvaluationContext context = new StandardEvaluationContext();
		context.setRootObject(foh);

		// First non compiled:
		SpelExpression expression = (SpelExpression) parser.parseExpression("foo?.object");
		assertEquals("hello",expression.getValue(context));
		foh.foo = null;
		assertNull(expression.getValue(context));

		// Now revert state of foh and try compiling it:
		foh.foo = new FooObject();
		assertEquals("hello",expression.getValue(context));
		assertCanCompile(expression);
		assertEquals("hello",expression.getValue(context));
		foh.foo = null;
		assertNull(expression.getValue(context));

		// Static references
		expression = (SpelExpression) parser.parseExpression("#var?.propertya");
		context.setVariable("var", StaticsHelper.class);
		assertEquals("sh",expression.getValue(context).toString());
		context.setVariable("var", null);
		assertNull(expression.getValue(context));
		assertCanCompile(expression);
		context.setVariable("var", StaticsHelper.class);
		assertEquals("sh",expression.getValue(context).toString());
		context.setVariable("var", null);
		assertNull(expression.getValue(context));

		// Single size primitive (boolean)
		expression = (SpelExpression) parser.parseExpression("#var?.a");
		context.setVariable("var", new TestClass4());
		assertFalse((Boolean)expression.getValue(context));
		context.setVariable("var", null);
		assertNull(expression.getValue(context));
		assertCanCompile(expression);
		context.setVariable("var", new TestClass4());
		assertFalse((Boolean)expression.getValue(context));
		context.setVariable("var", null);
		assertNull(expression.getValue(context));

		// Double slot primitives
		expression = (SpelExpression) parser.parseExpression("#var?.four");
		context.setVariable("var", new Three());
		assertEquals("0.04",expression.getValue(context).toString());
		context.setVariable("var", null);
		assertNull(expression.getValue(context));
		assertCanCompile(expression);
		context.setVariable("var", new Three());
		assertEquals("0.04",expression.getValue(context).toString());
		context.setVariable("var", null);
		assertNull(expression.getValue(context));
	}

	@Test
	public void nullsafeMethodChaining_SPR16489() throws Exception {
		FooObjectHolder foh = new FooObjectHolder();
		StandardEvaluationContext context = new StandardEvaluationContext();
		context.setRootObject(foh);

		// First non compiled:
		SpelExpression expression = (SpelExpression) parser.parseExpression("getFoo()?.getObject()");
		assertEquals("hello",expression.getValue(context));
		foh.foo = null;
		assertNull(expression.getValue(context));
		assertCanCompile(expression);
		foh.foo = new FooObject();
		assertEquals("hello",expression.getValue(context));
		foh.foo = null;
		assertNull(expression.getValue(context));

		// Static method references
		expression = (SpelExpression) parser.parseExpression("#var?.methoda()");
		context.setVariable("var", StaticsHelper.class);
		assertEquals("sh",expression.getValue(context).toString());
		context.setVariable("var", null);
		assertNull(expression.getValue(context));
		assertCanCompile(expression);
		context.setVariable("var", StaticsHelper.class);
		assertEquals("sh",expression.getValue(context).toString());
		context.setVariable("var", null);
		assertNull(expression.getValue(context));

		// Nullsafe guard on expression element evaluating to primitive/null
		expression = (SpelExpression) parser.parseExpression("#var?.intValue()");
		context.setVariable("var", 4);
		assertEquals("4",expression.getValue(context).toString());
		context.setVariable("var", null);
		assertNull(expression.getValue(context));
		assertCanCompile(expression);
		context.setVariable("var", 4);
		assertEquals("4",expression.getValue(context).toString());
		context.setVariable("var", null);
		assertNull(expression.getValue(context));

		// Nullsafe guard on expression element evaluating to primitive/null
		expression = (SpelExpression) parser.parseExpression("#var?.booleanValue()");
		context.setVariable("var", false);
		assertEquals("false",expression.getValue(context).toString());
		context.setVariable("var", null);
		assertNull(expression.getValue(context));
		assertCanCompile(expression);
		context.setVariable("var", false);
		assertEquals("false",expression.getValue(context).toString());
		context.setVariable("var", null);
		assertNull(expression.getValue(context));

		// Nullsafe guard on expression element evaluating to primitive/null
		expression = (SpelExpression) parser.parseExpression("#var?.booleanValue()");
		context.setVariable("var", true);
		assertEquals("true",expression.getValue(context).toString());
		context.setVariable("var", null);
		assertNull(expression.getValue(context));
		assertCanCompile(expression);
		context.setVariable("var", true);
		assertEquals("true",expression.getValue(context).toString());
		context.setVariable("var", null);
		assertNull(expression.getValue(context));

		// Nullsafe guard on expression element evaluating to primitive/null
		expression = (SpelExpression) parser.parseExpression("#var?.longValue()");
		context.setVariable("var", 5L);
		assertEquals("5",expression.getValue(context).toString());
		context.setVariable("var", null);
		assertNull(expression.getValue(context));
		assertCanCompile(expression);
		context.setVariable("var", 5L);
		assertEquals("5",expression.getValue(context).toString());
		context.setVariable("var", null);
		assertNull(expression.getValue(context));

		// Nullsafe guard on expression element evaluating to primitive/null
		expression = (SpelExpression) parser.parseExpression("#var?.floatValue()");
		context.setVariable("var", 3f);
		assertEquals("3.0",expression.getValue(context).toString());
		context.setVariable("var", null);
		assertNull(expression.getValue(context));
		assertCanCompile(expression);
		context.setVariable("var", 3f);
		assertEquals("3.0",expression.getValue(context).toString());
		context.setVariable("var", null);
		assertNull(expression.getValue(context));

		// Nullsafe guard on expression element evaluating to primitive/null
		expression = (SpelExpression) parser.parseExpression("#var?.shortValue()");
		context.setVariable("var", (short)8);
		assertEquals("8",expression.getValue(context).toString());
		context.setVariable("var", null);
		assertNull(expression.getValue(context));
		assertCanCompile(expression);
		context.setVariable("var", (short)8);
		assertEquals("8",expression.getValue(context).toString());
		context.setVariable("var", null);
		assertNull(expression.getValue(context));
	}

	@Test
	public void elvis() throws Exception {
		Expression expression = parser.parseExpression("'a'?:'b'");
		String resultI = expression.getValue(String.class);
		assertCanCompile(expression);
		String resultC = expression.getValue(String.class);
		assertEquals("a", resultI);
		assertEquals("a", resultC);

		expression = parser.parseExpression("null?:'a'");
		resultI = expression.getValue(String.class);
		assertCanCompile(expression);
		resultC = expression.getValue(String.class);
		assertEquals("a", resultI);
		assertEquals("a", resultC);

		String s = "abc";
		expression = parser.parseExpression("#root?:'b'");
		assertCantCompile(expression);
		resultI = expression.getValue(s, String.class);
		assertEquals("abc", resultI);
		assertCanCompile(expression);
	}

	@Test
	public void variableReference_root() throws Exception {
		String s = "hello";
		Expression expression = parser.parseExpression("#root");
		String resultI = expression.getValue(s, String.class);
		assertCanCompile(expression);
		String resultC = expression.getValue(s, String.class);
		assertEquals(s, resultI);
		assertEquals(s, resultC);

		expression = parser.parseExpression("#root");
		int i = (Integer) expression.getValue(42);
		assertEquals(42,i);
		assertCanCompile(expression);
		i = (Integer) expression.getValue(42);
		assertEquals(42,i);
	}

	public static String concat(String a, String b) {
		return a+b;
	}

	public static String join(String...strings) {
		StringBuilder buf = new StringBuilder();
		for (String string: strings) {
			buf.append(string);
		}
		return buf.toString();
	}

	@Test
	public void compiledExpressionShouldWorkWhenUsingCustomFunctionWithVarargs() throws Exception {
		StandardEvaluationContext context = null;

		// Here the target method takes Object... and we are passing a string
		expression = parser.parseExpression("#doFormat('hey %s', 'there')");
		context = new StandardEvaluationContext();
		context.registerFunction("doFormat",
				DelegatingStringFormat.class.getDeclaredMethod("format", String.class, Object[].class));
		((SpelExpression) expression).setEvaluationContext(context);

		assertEquals("hey there", expression.getValue(String.class));
		assertTrue(((SpelNodeImpl) ((SpelExpression) expression).getAST()).isCompilable());
		assertCanCompile(expression);
		assertEquals("hey there", expression.getValue(String.class));

		expression = parser.parseExpression("#doFormat([0], 'there')");
		context = new StandardEvaluationContext(new Object[] {"hey %s"});
		context.registerFunction("doFormat",
				DelegatingStringFormat.class.getDeclaredMethod("format", String.class, Object[].class));
		((SpelExpression) expression).setEvaluationContext(context);

		assertEquals("hey there", expression.getValue(String.class));
		assertTrue(((SpelNodeImpl) ((SpelExpression) expression).getAST()).isCompilable());
		assertCanCompile(expression);
		assertEquals("hey there", expression.getValue(String.class));

		expression = parser.parseExpression("#doFormat([0], #arg)");
		context = new StandardEvaluationContext(new Object[] {"hey %s"});
		context.registerFunction("doFormat",
				DelegatingStringFormat.class.getDeclaredMethod("format", String.class, Object[].class));
		context.setVariable("arg", "there");
		((SpelExpression) expression).setEvaluationContext(context);

		assertEquals("hey there", expression.getValue(String.class));
		assertTrue(((SpelNodeImpl) ((SpelExpression) expression).getAST()).isCompilable());
		assertCanCompile(expression);
		assertEquals("hey there", expression.getValue(String.class));
	}

	@Test
	public void functionReference() throws Exception {
		EvaluationContext ctx = new StandardEvaluationContext();
		Method m = getClass().getDeclaredMethod("concat", String.class, String.class);
		ctx.setVariable("concat",m);

		expression = parser.parseExpression("#concat('a','b')");
		assertEquals("ab", expression.getValue(ctx));
		assertCanCompile(expression);
		assertEquals("ab", expression.getValue(ctx));

		expression = parser.parseExpression("#concat(#concat('a','b'),'c').charAt(1)");
		assertEquals('b', expression.getValue(ctx));
		assertCanCompile(expression);
		assertEquals('b', expression.getValue(ctx));

		expression = parser.parseExpression("#concat(#a,#b)");
		ctx.setVariable("a", "foo");
		ctx.setVariable("b", "bar");
		assertEquals("foobar", expression.getValue(ctx));
		assertCanCompile(expression);
		assertEquals("foobar", expression.getValue(ctx));
		ctx.setVariable("b", "boo");
		assertEquals("fooboo", expression.getValue(ctx));

		m = Math.class.getDeclaredMethod("pow", Double.TYPE, Double.TYPE);
		ctx.setVariable("kapow",m);
		expression = parser.parseExpression("#kapow(2.0d,2.0d)");
		assertEquals("4.0", expression.getValue(ctx).toString());
		assertCanCompile(expression);
		assertEquals("4.0", expression.getValue(ctx).toString());
	}

	@Test
	public void functionReferenceVisibility_SPR12359() throws Exception {
		// Confirms visibility of what is being called.
		StandardEvaluationContext context = new StandardEvaluationContext(new Object[] {"1"});
		context.registerFunction("doCompare", SomeCompareMethod.class.getDeclaredMethod(
				"compare", Object.class, Object.class));
		context.setVariable("arg", "2");
		// type nor method are public
		expression = parser.parseExpression("#doCompare([0],#arg)");
		assertEquals("-1", expression.getValue(context, Integer.class).toString());
		assertCantCompile(expression);

		// type not public but method is
		context = new StandardEvaluationContext(new Object[] {"1"});
		context.registerFunction("doCompare", SomeCompareMethod.class.getDeclaredMethod(
				"compare2", Object.class, Object.class));
		context.setVariable("arg", "2");
		expression = parser.parseExpression("#doCompare([0],#arg)");
		assertEquals("-1", expression.getValue(context, Integer.class).toString());
		assertCantCompile(expression);
	}

	@Test
	public void functionReferenceNonCompilableArguments_SPR12359() throws Exception {
		StandardEvaluationContext context = new StandardEvaluationContext(new Object[] {"1"});
		context.registerFunction("negate", SomeCompareMethod2.class.getDeclaredMethod(
				"negate", Integer.TYPE));
		context.setVariable("arg", "2");
		int[] ints = new int[] {1,2,3};
		context.setVariable("ints",ints);

		expression = parser.parseExpression("#negate(#ints.?[#this<2][0])");
		assertEquals("-1", expression.getValue(context, Integer.class).toString());
		// Selection isn't compilable.
		assertFalse(((SpelNodeImpl)((SpelExpression) expression).getAST()).isCompilable());
	}

	@Test
	public void functionReferenceVarargs_SPR12359() throws Exception {
		StandardEvaluationContext context = new StandardEvaluationContext();
		context.registerFunction("append",
				SomeCompareMethod2.class.getDeclaredMethod("append", String[].class));
		context.registerFunction("append2",
				SomeCompareMethod2.class.getDeclaredMethod("append2", Object[].class));
		context.registerFunction("append3",
				SomeCompareMethod2.class.getDeclaredMethod("append3", String[].class));
		context.registerFunction("append4",
				SomeCompareMethod2.class.getDeclaredMethod("append4", String.class, String[].class));
		context.registerFunction("appendChar",
				SomeCompareMethod2.class.getDeclaredMethod("appendChar", char[].class));
		context.registerFunction("sum",
				SomeCompareMethod2.class.getDeclaredMethod("sum", int[].class));
		context.registerFunction("sumDouble",
				SomeCompareMethod2.class.getDeclaredMethod("sumDouble", double[].class));
		context.registerFunction("sumFloat",
				SomeCompareMethod2.class.getDeclaredMethod("sumFloat", float[].class));
		context.setVariable("stringArray", new String[] {"x","y","z"});
		context.setVariable("intArray", new int[] {5,6,9});
		context.setVariable("doubleArray", new double[] {5.0d,6.0d,9.0d});
		context.setVariable("floatArray", new float[] {5.0f,6.0f,9.0f});

		expression = parser.parseExpression("#append('a','b','c')");
		assertEquals("abc", expression.getValue(context).toString());
		assertTrue(((SpelNodeImpl)((SpelExpression) expression).getAST()).isCompilable());
		assertCanCompile(expression);
		assertEquals("abc", expression.getValue(context).toString());

		expression = parser.parseExpression("#append('a')");
		assertEquals("a", expression.getValue(context).toString());
		assertTrue(((SpelNodeImpl)((SpelExpression) expression).getAST()).isCompilable());
		assertCanCompile(expression);
		assertEquals("a", expression.getValue(context).toString());

		expression = parser.parseExpression("#append()");
		assertEquals("", expression.getValue(context).toString());
		assertTrue(((SpelNodeImpl)((SpelExpression) expression).getAST()).isCompilable());
		assertCanCompile(expression);
		assertEquals("", expression.getValue(context).toString());

		expression = parser.parseExpression("#append(#stringArray)");
		assertEquals("xyz", expression.getValue(context).toString());
		assertTrue(((SpelNodeImpl)((SpelExpression) expression).getAST()).isCompilable());
		assertCanCompile(expression);
		assertEquals("xyz", expression.getValue(context).toString());

		// This is a methodreference invocation, to compare with functionreference
		expression = parser.parseExpression("append(#stringArray)");
		assertEquals("xyz", expression.getValue(context,new SomeCompareMethod2()).toString());
		assertTrue(((SpelNodeImpl)((SpelExpression) expression).getAST()).isCompilable());
		assertCanCompile(expression);
		assertEquals("xyz", expression.getValue(context,new SomeCompareMethod2()).toString());

		expression = parser.parseExpression("#append2('a','b','c')");
		assertEquals("abc", expression.getValue(context).toString());
		assertTrue(((SpelNodeImpl)((SpelExpression) expression).getAST()).isCompilable());
		assertCanCompile(expression);
		assertEquals("abc", expression.getValue(context).toString());

		expression = parser.parseExpression("append2('a','b')");
		assertEquals("ab", expression.getValue(context, new SomeCompareMethod2()).toString());
		assertTrue(((SpelNodeImpl)((SpelExpression) expression).getAST()).isCompilable());
		assertCanCompile(expression);
		assertEquals("ab", expression.getValue(context, new SomeCompareMethod2()).toString());

		expression = parser.parseExpression("#append2('a','b')");
		assertEquals("ab", expression.getValue(context).toString());
		assertTrue(((SpelNodeImpl)((SpelExpression) expression).getAST()).isCompilable());
		assertCanCompile(expression);
		assertEquals("ab", expression.getValue(context).toString());

		expression = parser.parseExpression("#append2()");
		assertEquals("", expression.getValue(context).toString());
		assertTrue(((SpelNodeImpl)((SpelExpression) expression).getAST()).isCompilable());
		assertCanCompile(expression);
		assertEquals("", expression.getValue(context).toString());

		expression = parser.parseExpression("#append3(#stringArray)");
		assertEquals("xyz", expression.getValue(context, new SomeCompareMethod2()).toString());
		assertTrue(((SpelNodeImpl)((SpelExpression) expression).getAST()).isCompilable());
		assertCanCompile(expression);
		assertEquals("xyz", expression.getValue(context, new SomeCompareMethod2()).toString());

		// TODO fails due to conversionservice handling of String[] to Object...
		//	expression = parser.parseExpression("#append2(#stringArray)");
		//	assertEquals("xyz", expression.getValue(context).toString());
		//	assertTrue(((SpelNodeImpl)((SpelExpression) expression).getAST()).isCompilable());
		//	assertCanCompile(expression);
		//	assertEquals("xyz", expression.getValue(context).toString());

		expression = parser.parseExpression("#sum(1,2,3)");
		assertEquals(6, expression.getValue(context));
		assertTrue(((SpelNodeImpl)((SpelExpression) expression).getAST()).isCompilable());
		assertCanCompile(expression);
		assertEquals(6, expression.getValue(context));

		expression = parser.parseExpression("#sum(2)");
		assertEquals(2, expression.getValue(context));
		assertTrue(((SpelNodeImpl)((SpelExpression) expression).getAST()).isCompilable());
		assertCanCompile(expression);
		assertEquals(2, expression.getValue(context));

		expression = parser.parseExpression("#sum()");
		assertEquals(0, expression.getValue(context));
		assertTrue(((SpelNodeImpl)((SpelExpression) expression).getAST()).isCompilable());
		assertCanCompile(expression);
		assertEquals(0, expression.getValue(context));

		expression = parser.parseExpression("#sum(#intArray)");
		assertEquals(20, expression.getValue(context));
		assertTrue(((SpelNodeImpl)((SpelExpression) expression).getAST()).isCompilable());
		assertCanCompile(expression);
		assertEquals(20, expression.getValue(context));

		expression = parser.parseExpression("#sumDouble(1.0d,2.0d,3.0d)");
		assertEquals(6, expression.getValue(context));
		assertTrue(((SpelNodeImpl)((SpelExpression) expression).getAST()).isCompilable());
		assertCanCompile(expression);
		assertEquals(6, expression.getValue(context));

		expression = parser.parseExpression("#sumDouble(2.0d)");
		assertEquals(2, expression.getValue(context));
		assertTrue(((SpelNodeImpl)((SpelExpression) expression).getAST()).isCompilable());
		assertCanCompile(expression);
		assertEquals(2, expression.getValue(context));

		expression = parser.parseExpression("#sumDouble()");
		assertEquals(0, expression.getValue(context));
		assertTrue(((SpelNodeImpl)((SpelExpression) expression).getAST()).isCompilable());
		assertCanCompile(expression);
		assertEquals(0, expression.getValue(context));

		expression = parser.parseExpression("#sumDouble(#doubleArray)");
		assertEquals(20, expression.getValue(context));
		assertTrue(((SpelNodeImpl)((SpelExpression) expression).getAST()).isCompilable());
		assertCanCompile(expression);
		assertEquals(20, expression.getValue(context));

		expression = parser.parseExpression("#sumFloat(1.0f,2.0f,3.0f)");
		assertEquals(6, expression.getValue(context));
		assertTrue(((SpelNodeImpl)((SpelExpression) expression).getAST()).isCompilable());
		assertCanCompile(expression);
		assertEquals(6, expression.getValue(context));

		expression = parser.parseExpression("#sumFloat(2.0f)");
		assertEquals(2, expression.getValue(context));
		assertTrue(((SpelNodeImpl)((SpelExpression) expression).getAST()).isCompilable());
		assertCanCompile(expression);
		assertEquals(2, expression.getValue(context));

		expression = parser.parseExpression("#sumFloat()");
		assertEquals(0, expression.getValue(context));
		assertTrue(((SpelNodeImpl)((SpelExpression) expression).getAST()).isCompilable());
		assertCanCompile(expression);
		assertEquals(0, expression.getValue(context));

		expression = parser.parseExpression("#sumFloat(#floatArray)");
		assertEquals(20, expression.getValue(context));
		assertTrue(((SpelNodeImpl)((SpelExpression) expression).getAST()).isCompilable());
		assertCanCompile(expression);
		assertEquals(20, expression.getValue(context));


		expression = parser.parseExpression("#appendChar('abc'.charAt(0),'abc'.charAt(1))");
		assertEquals("ab", expression.getValue(context));
		assertTrue(((SpelNodeImpl)((SpelExpression) expression).getAST()).isCompilable());
		assertCanCompile(expression);
		assertEquals("ab", expression.getValue(context));


		expression = parser.parseExpression("#append4('a','b','c')");
		assertEquals("a::bc", expression.getValue(context).toString());
		assertTrue(((SpelNodeImpl)((SpelExpression) expression).getAST()).isCompilable());
		assertCanCompile(expression);
		assertEquals("a::bc", expression.getValue(context).toString());

		expression = parser.parseExpression("#append4('a','b')");
		assertEquals("a::b", expression.getValue(context).toString());
		assertTrue(((SpelNodeImpl)((SpelExpression) expression).getAST()).isCompilable());
		assertCanCompile(expression);
		assertEquals("a::b", expression.getValue(context).toString());

		expression = parser.parseExpression("#append4('a')");
		assertEquals("a::", expression.getValue(context).toString());
		assertTrue(((SpelNodeImpl)((SpelExpression) expression).getAST()).isCompilable());
		assertCanCompile(expression);
		assertEquals("a::", expression.getValue(context).toString());

		expression = parser.parseExpression("#append4('a',#stringArray)");
		assertEquals("a::xyz", expression.getValue(context).toString());
		assertTrue(((SpelNodeImpl)((SpelExpression) expression).getAST()).isCompilable());
		assertCanCompile(expression);
		assertEquals("a::xyz", expression.getValue(context).toString());
	}

	@Test
	public void functionReferenceVarargs() throws Exception {
		EvaluationContext ctx = new StandardEvaluationContext();
		Method m = getClass().getDeclaredMethod("join", String[].class);
		ctx.setVariable("join", m);
		expression = parser.parseExpression("#join('a','b','c')");
		assertEquals("abc", expression.getValue(ctx));
		assertCanCompile(expression);
		assertEquals("abc", expression.getValue(ctx));
	}

	@Test
	public void variableReference_userDefined() throws Exception {
		EvaluationContext ctx = new StandardEvaluationContext();
		ctx.setVariable("target", "abc");
		expression = parser.parseExpression("#target");
		assertEquals("abc", expression.getValue(ctx));
		assertCanCompile(expression);
		assertEquals("abc", expression.getValue(ctx));
		ctx.setVariable("target", "123");
		assertEquals("123", expression.getValue(ctx));
		ctx.setVariable("target", 42);
		try {
			assertEquals(42, expression.getValue(ctx));
			fail();
		}
		catch (SpelEvaluationException see) {
			assertTrue(see.getCause() instanceof ClassCastException);
		}

		ctx.setVariable("target", "abc");
		expression = parser.parseExpression("#target.charAt(0)");
		assertEquals('a', expression.getValue(ctx));
		assertCanCompile(expression);
		assertEquals('a', expression.getValue(ctx));
		ctx.setVariable("target", "1");
		assertEquals('1', expression.getValue(ctx));
		ctx.setVariable("target", 42);
		try {
			assertEquals('4', expression.getValue(ctx));
			fail();
		}
		catch (SpelEvaluationException see) {
			assertTrue(see.getCause() instanceof ClassCastException);
		}
	}

	@Test
	public void opLt() throws Exception {
		expression = parse("3.0d < 4.0d");
		assertCanCompile(expression);
		assertTrue((Boolean) expression.getValue());
		expression = parse("3446.0d < 1123.0d");
		assertCanCompile(expression);
		assertFalse((Boolean) expression.getValue());

		expression = parse("3 < 1");
		assertCanCompile(expression);
		assertFalse((Boolean) expression.getValue());
		expression = parse("2 < 4");
		assertCanCompile(expression);
		assertTrue((Boolean) expression.getValue());

		expression = parse("3.0f < 1.0f");
		assertCanCompile(expression);
		assertFalse((Boolean) expression.getValue());
		expression = parse("1.0f < 5.0f");
		assertCanCompile(expression);
		assertTrue((Boolean) expression.getValue());

		expression = parse("30L < 30L");
		assertCanCompile(expression);
		assertFalse((Boolean) expression.getValue());
		expression = parse("15L < 20L");
		assertCanCompile(expression);
		assertTrue((Boolean) expression.getValue());

		// Differing types of number, not yet supported
		expression = parse("1 < 3.0d");
		assertCantCompile(expression);

		expression = parse("T(Integer).valueOf(3) < 4");
		assertTrue((Boolean) expression.getValue());
		assertCanCompile(expression);
		assertTrue((Boolean) expression.getValue());

		expression = parse("T(Integer).valueOf(3) < T(Integer).valueOf(3)");
		assertFalse((Boolean) expression.getValue());
		assertCanCompile(expression);
		assertFalse((Boolean) expression.getValue());

		expression = parse("5 < T(Integer).valueOf(3)");
		assertFalse((Boolean) expression.getValue());
		assertCanCompile(expression);
		assertFalse((Boolean) expression.getValue());
	}

	@Test
	public void opLe() throws Exception {
		expression = parse("3.0d <= 4.0d");
		assertCanCompile(expression);
		assertTrue((Boolean) expression.getValue());
		expression = parse("3446.0d <= 1123.0d");
		assertCanCompile(expression);
		assertFalse((Boolean) expression.getValue());
		expression = parse("3446.0d <= 3446.0d");
		assertCanCompile(expression);
		assertTrue((Boolean) expression.getValue());

		expression = parse("3 <= 1");
		assertCanCompile(expression);
		assertFalse((Boolean) expression.getValue());
		expression = parse("2 <= 4");
		assertCanCompile(expression);
		assertTrue((Boolean) expression.getValue());
		expression = parse("3 <= 3");
		assertCanCompile(expression);
		assertTrue((Boolean) expression.getValue());

		expression = parse("3.0f <= 1.0f");
		assertCanCompile(expression);
		assertFalse((Boolean) expression.getValue());
		expression = parse("1.0f <= 5.0f");
		assertCanCompile(expression);
		assertTrue((Boolean) expression.getValue());
		expression = parse("2.0f <= 2.0f");
		assertCanCompile(expression);
		assertTrue((Boolean) expression.getValue());

		expression = parse("30L <= 30L");
		assertCanCompile(expression);
		assertTrue((Boolean) expression.getValue());
		expression = parse("15L <= 20L");
		assertCanCompile(expression);
		assertTrue((Boolean) expression.getValue());

		// Differing types of number, not yet supported
		expression = parse("1 <= 3.0d");
		assertCantCompile(expression);

		expression = parse("T(Integer).valueOf(3) <= 4");
		assertTrue((Boolean) expression.getValue());
		assertCanCompile(expression);
		assertTrue((Boolean) expression.getValue());

		expression = parse("T(Integer).valueOf(3) <= T(Integer).valueOf(3)");
		assertTrue((Boolean) expression.getValue());
		assertCanCompile(expression);
		assertTrue((Boolean) expression.getValue());

		expression = parse("5 <= T(Integer).valueOf(3)");
		assertFalse((Boolean) expression.getValue());
		assertCanCompile(expression);
		assertFalse((Boolean) expression.getValue());
	}

	@Test
	public void opGt() throws Exception {
		expression = parse("3.0d > 4.0d");
		assertCanCompile(expression);
		assertFalse((Boolean) expression.getValue());
		expression = parse("3446.0d > 1123.0d");
		assertCanCompile(expression);
		assertTrue((Boolean) expression.getValue());

		expression = parse("3 > 1");
		assertCanCompile(expression);
		assertTrue((Boolean) expression.getValue());
		expression = parse("2 > 4");
		assertCanCompile(expression);
		assertFalse((Boolean) expression.getValue());

		expression = parse("3.0f > 1.0f");
		assertCanCompile(expression);
		assertTrue((Boolean) expression.getValue());
		expression = parse("1.0f > 5.0f");
		assertCanCompile(expression);
		assertFalse((Boolean) expression.getValue());

		expression = parse("30L > 30L");
		assertCanCompile(expression);
		assertFalse((Boolean) expression.getValue());
		expression = parse("15L > 20L");
		assertCanCompile(expression);
		assertFalse((Boolean) expression.getValue());

		// Differing types of number, not yet supported
		expression = parse("1 > 3.0d");
		assertCantCompile(expression);

		expression = parse("T(Integer).valueOf(3) > 4");
		assertFalse((Boolean) expression.getValue());
		assertCanCompile(expression);
		assertFalse((Boolean) expression.getValue());

		expression = parse("T(Integer).valueOf(3) > T(Integer).valueOf(3)");
		assertFalse((Boolean) expression.getValue());
		assertCanCompile(expression);
		assertFalse((Boolean) expression.getValue());

		expression = parse("5 > T(Integer).valueOf(3)");
		assertTrue((Boolean) expression.getValue());
		assertCanCompile(expression);
		assertTrue((Boolean) expression.getValue());
	}

	@Test
	public void opGe() throws Exception {
		expression = parse("3.0d >= 4.0d");
		assertCanCompile(expression);
		assertFalse((Boolean) expression.getValue());
		expression = parse("3446.0d >= 1123.0d");
		assertCanCompile(expression);
		assertTrue((Boolean) expression.getValue());
		expression = parse("3446.0d >= 3446.0d");
		assertCanCompile(expression);
		assertTrue((Boolean) expression.getValue());

		expression = parse("3 >= 1");
		assertCanCompile(expression);
		assertTrue((Boolean) expression.getValue());
		expression = parse("2 >= 4");
		assertCanCompile(expression);
		assertFalse((Boolean) expression.getValue());
		expression = parse("3 >= 3");
		assertCanCompile(expression);
		assertTrue((Boolean) expression.getValue());

		expression = parse("3.0f >= 1.0f");
		assertCanCompile(expression);
		assertTrue((Boolean) expression.getValue());
		expression = parse("1.0f >= 5.0f");
		assertCanCompile(expression);
		assertFalse((Boolean) expression.getValue());
		expression = parse("3.0f >= 3.0f");
		assertCanCompile(expression);
		assertTrue((Boolean) expression.getValue());

		expression = parse("40L >= 30L");
		assertCanCompile(expression);
		assertTrue((Boolean) expression.getValue());
		expression = parse("15L >= 20L");
		assertCanCompile(expression);
		assertFalse((Boolean) expression.getValue());
		expression = parse("30L >= 30L");
		assertCanCompile(expression);
		assertTrue((Boolean) expression.getValue());

		// Differing types of number, not yet supported
		expression = parse("1 >= 3.0d");
		assertCantCompile(expression);

		expression = parse("T(Integer).valueOf(3) >= 4");
		assertFalse((Boolean) expression.getValue());
		assertCanCompile(expression);
		assertFalse((Boolean) expression.getValue());

		expression = parse("T(Integer).valueOf(3) >= T(Integer).valueOf(3)");
		assertTrue((Boolean) expression.getValue());
		assertCanCompile(expression);
		assertTrue((Boolean) expression.getValue());

		expression = parse("5 >= T(Integer).valueOf(3)");
		assertTrue((Boolean) expression.getValue());
		assertCanCompile(expression);
		assertTrue((Boolean) expression.getValue());
	}

	@Test
	public void opEq() throws Exception {
		String tvar = "35";
		expression = parse("#root == 35");
		assertFalse((Boolean) expression.getValue(tvar));
		assertCanCompile(expression);
		assertFalse((Boolean) expression.getValue(tvar));

		expression = parse("35 == #root");
		expression.getValue(tvar);
		assertFalse((Boolean) expression.getValue(tvar));
		assertCanCompile(expression);
		assertFalse((Boolean) expression.getValue(tvar));

		TestClass7 tc7 = new TestClass7();
		expression = parse("property == 'UK'");
		assertTrue((Boolean) expression.getValue(tc7));
		TestClass7.property = null;
		assertFalse((Boolean) expression.getValue(tc7));
		assertCanCompile(expression);
		TestClass7.reset();
		assertTrue((Boolean) expression.getValue(tc7));
		TestClass7.property = "UK";
		assertTrue((Boolean) expression.getValue(tc7));
		TestClass7.reset();
		TestClass7.property = null;
		assertFalse((Boolean) expression.getValue(tc7));
		expression = parse("property == null");
		assertTrue((Boolean) expression.getValue(tc7));
		assertCanCompile(expression);
		assertTrue((Boolean) expression.getValue(tc7));

		expression = parse("3.0d == 4.0d");
		assertCanCompile(expression);
		assertFalse((Boolean) expression.getValue());
		expression = parse("3446.0d == 3446.0d");
		assertCanCompile(expression);
		assertTrue((Boolean) expression.getValue());

		expression = parse("3 == 1");
		assertCanCompile(expression);
		assertFalse((Boolean) expression.getValue());
		expression = parse("3 == 3");
		assertCanCompile(expression);
		assertTrue((Boolean) expression.getValue());

		expression = parse("3.0f == 1.0f");
		assertCanCompile(expression);
		assertFalse((Boolean) expression.getValue());
		expression = parse("2.0f == 2.0f");
		assertCanCompile(expression);
		assertTrue((Boolean) expression.getValue());

		expression = parse("30L == 30L");
		assertCanCompile(expression);
		assertTrue((Boolean) expression.getValue());
		expression = parse("15L == 20L");
		assertCanCompile(expression);
		assertFalse((Boolean) expression.getValue());

		// number types are not the same
		expression = parse("1 == 3.0d");
		assertCantCompile(expression);

		Double d = 3.0d;
		expression = parse("#root==3.0d");
		assertTrue((Boolean) expression.getValue(d));
		assertCanCompile(expression);
		assertTrue((Boolean) expression.getValue(d));

		Integer i = 3;
		expression = parse("#root==3");
		assertTrue((Boolean) expression.getValue(i));
		assertCanCompile(expression);
		assertTrue((Boolean) expression.getValue(i));

		Float f = 3.0f;
		expression = parse("#root==3.0f");
		assertTrue((Boolean) expression.getValue(f));
		assertCanCompile(expression);
		assertTrue((Boolean) expression.getValue(f));

		long l = 300L;
		expression = parse("#root==300l");
		assertTrue((Boolean) expression.getValue(l));
		assertCanCompile(expression);
		assertTrue((Boolean) expression.getValue(l));

		boolean b = true;
		expression = parse("#root==true");
		assertTrue((Boolean) expression.getValue(b));
		assertCanCompile(expression);
		assertTrue((Boolean) expression.getValue(b));

		expression = parse("T(Integer).valueOf(3) == 4");
		assertFalse((Boolean) expression.getValue());
		assertCanCompile(expression);
		assertFalse((Boolean) expression.getValue());

		expression = parse("T(Integer).valueOf(3) == T(Integer).valueOf(3)");
		assertTrue((Boolean) expression.getValue());
		assertCanCompile(expression);
		assertTrue((Boolean) expression.getValue());

		expression = parse("5 == T(Integer).valueOf(3)");
		assertFalse((Boolean) expression.getValue());
		assertCanCompile(expression);
		assertFalse((Boolean) expression.getValue());

		expression = parse("T(Float).valueOf(3.0f) == 4.0f");
		assertFalse((Boolean) expression.getValue());
		assertCanCompile(expression);
		assertFalse((Boolean) expression.getValue());

		expression = parse("T(Float).valueOf(3.0f) == T(Float).valueOf(3.0f)");
		assertTrue((Boolean) expression.getValue());
		assertCanCompile(expression);
		assertTrue((Boolean) expression.getValue());

		expression = parse("5.0f == T(Float).valueOf(3.0f)");
		assertFalse((Boolean) expression.getValue());
		assertCanCompile(expression);
		assertFalse((Boolean) expression.getValue());

		expression = parse("T(Long).valueOf(3L) == 4L");
		assertFalse((Boolean) expression.getValue());
		assertCanCompile(expression);
		assertFalse((Boolean) expression.getValue());

		expression = parse("T(Long).valueOf(3L) == T(Long).valueOf(3L)");
		assertTrue((Boolean) expression.getValue());
		assertCanCompile(expression);
		assertTrue((Boolean) expression.getValue());

		expression = parse("5L == T(Long).valueOf(3L)");
		assertFalse((Boolean) expression.getValue());
		assertCanCompile(expression);
		assertFalse((Boolean) expression.getValue());

		expression = parse("T(Double).valueOf(3.0d) == 4.0d");
		assertFalse((Boolean) expression.getValue());
		assertCanCompile(expression);
		assertFalse((Boolean) expression.getValue());

		expression = parse("T(Double).valueOf(3.0d) == T(Double).valueOf(3.0d)");
		assertTrue((Boolean) expression.getValue());
		assertCanCompile(expression);
		assertTrue((Boolean) expression.getValue());

		expression = parse("5.0d == T(Double).valueOf(3.0d)");
		assertFalse((Boolean) expression.getValue());
		assertCanCompile(expression);
		assertFalse((Boolean) expression.getValue());

		expression = parse("false == true");
		assertFalse((Boolean) expression.getValue());
		assertCanCompile(expression);
		assertFalse((Boolean) expression.getValue());

		expression = parse("T(Boolean).valueOf('true') == T(Boolean).valueOf('true')");
		assertTrue((Boolean) expression.getValue());
		assertCanCompile(expression);
		assertTrue((Boolean) expression.getValue());

		expression = parse("T(Boolean).valueOf('true') == true");
		assertTrue((Boolean) expression.getValue());
		assertCanCompile(expression);
		assertTrue((Boolean) expression.getValue());

		expression = parse("false == T(Boolean).valueOf('false')");
		assertTrue((Boolean) expression.getValue());
		assertCanCompile(expression);
		assertTrue((Boolean) expression.getValue());
	}

	@Test
	public void opNe() throws Exception {
		expression = parse("3.0d != 4.0d");
		assertCanCompile(expression);
		assertTrue((Boolean) expression.getValue());
		expression = parse("3446.0d != 3446.0d");
		assertCanCompile(expression);
		assertFalse((Boolean) expression.getValue());

		expression = parse("3 != 1");
		assertCanCompile(expression);
		assertTrue((Boolean) expression.getValue());
		expression = parse("3 != 3");
		assertCanCompile(expression);
		assertFalse((Boolean) expression.getValue());

		expression = parse("3.0f != 1.0f");
		assertCanCompile(expression);
		assertTrue((Boolean) expression.getValue());
		expression = parse("2.0f != 2.0f");
		assertCanCompile(expression);
		assertFalse((Boolean) expression.getValue());

		expression = parse("30L != 30L");
		assertCanCompile(expression);
		assertFalse((Boolean) expression.getValue());
		expression = parse("15L != 20L");
		assertCanCompile(expression);
		assertTrue((Boolean) expression.getValue());

		// not compatible number types
		expression = parse("1 != 3.0d");
		assertCantCompile(expression);

		expression = parse("T(Integer).valueOf(3) != 4");
		assertTrue((Boolean) expression.getValue());
		assertCanCompile(expression);
		assertTrue((Boolean) expression.getValue());

		expression = parse("T(Integer).valueOf(3) != T(Integer).valueOf(3)");
		assertFalse((Boolean) expression.getValue());
		assertCanCompile(expression);
		assertFalse((Boolean) expression.getValue());

		expression = parse("5 != T(Integer).valueOf(3)");
		assertTrue((Boolean) expression.getValue());
		assertCanCompile(expression);
		assertTrue((Boolean) expression.getValue());

		expression = parse("T(Float).valueOf(3.0f) != 4.0f");
		assertTrue((Boolean) expression.getValue());
		assertCanCompile(expression);
		assertTrue((Boolean) expression.getValue());

		expression = parse("T(Float).valueOf(3.0f) != T(Float).valueOf(3.0f)");
		assertFalse((Boolean) expression.getValue());
		assertCanCompile(expression);
		assertFalse((Boolean) expression.getValue());

		expression = parse("5.0f != T(Float).valueOf(3.0f)");
		assertTrue((Boolean) expression.getValue());
		assertCanCompile(expression);
		assertTrue((Boolean) expression.getValue());

		expression = parse("T(Long).valueOf(3L) != 4L");
		assertTrue((Boolean) expression.getValue());
		assertCanCompile(expression);
		assertTrue((Boolean) expression.getValue());

		expression = parse("T(Long).valueOf(3L) != T(Long).valueOf(3L)");
		assertFalse((Boolean) expression.getValue());
		assertCanCompile(expression);
		assertFalse((Boolean) expression.getValue());

		expression = parse("5L != T(Long).valueOf(3L)");
		assertTrue((Boolean) expression.getValue());
		assertCanCompile(expression);
		assertTrue((Boolean) expression.getValue());

		expression = parse("T(Double).valueOf(3.0d) == 4.0d");
		assertFalse((Boolean) expression.getValue());
		assertCanCompile(expression);
		assertFalse((Boolean) expression.getValue());

		expression = parse("T(Double).valueOf(3.0d) == T(Double).valueOf(3.0d)");
		assertTrue((Boolean) expression.getValue());
		assertCanCompile(expression);
		assertTrue((Boolean) expression.getValue());

		expression = parse("5.0d == T(Double).valueOf(3.0d)");
		assertFalse((Boolean) expression.getValue());
		assertCanCompile(expression);
		assertFalse((Boolean) expression.getValue());

		expression = parse("false == true");
		assertFalse((Boolean) expression.getValue());
		assertCanCompile(expression);
		assertFalse((Boolean) expression.getValue());

		expression = parse("T(Boolean).valueOf('true') == T(Boolean).valueOf('true')");
		assertTrue((Boolean) expression.getValue());
		assertCanCompile(expression);
		assertTrue((Boolean) expression.getValue());

		expression = parse("T(Boolean).valueOf('true') == true");
		assertTrue((Boolean) expression.getValue());
		assertCanCompile(expression);
		assertTrue((Boolean) expression.getValue());

		expression = parse("false == T(Boolean).valueOf('false')");
		assertTrue((Boolean) expression.getValue());
		assertCanCompile(expression);
		assertTrue((Boolean) expression.getValue());
	}

	@Test
	public void opNe_SPR14863() throws Exception {
		SpelParserConfiguration configuration =
				new SpelParserConfiguration(SpelCompilerMode.MIXED, ClassLoader.getSystemClassLoader());
		SpelExpressionParser parser = new SpelExpressionParser(configuration);
		Expression expression = parser.parseExpression("data['my-key'] != 'my-value'");

		Map<String, String> data = new HashMap<>();
		data.put("my-key", new String("my-value"));
		StandardEvaluationContext context = new StandardEvaluationContext(new MyContext(data));
		assertFalse(expression.getValue(context, Boolean.class));
		assertCanCompile(expression);
		((SpelExpression) expression).compileExpression();
		assertFalse(expression.getValue(context, Boolean.class));

		List<String> ls = new ArrayList<String>();
		ls.add(new String("foo"));
		context = new StandardEvaluationContext(ls);
		expression = parse("get(0) != 'foo'");
		assertFalse(expression.getValue(context, Boolean.class));
		assertCanCompile(expression);
		assertFalse(expression.getValue(context, Boolean.class));

		ls.remove(0);
		ls.add("goo");
		assertTrue(expression.getValue(context, Boolean.class));
	}

	@Test
	public void opEq_SPR14863() throws Exception {
		// Exercise the comparator invocation code that runs in
		// equalityCheck() (called from interpreted and compiled code)
		expression = parser.parseExpression("#aa==#bb");
		StandardEvaluationContext sec = new StandardEvaluationContext();
		Apple aa = new Apple(1);
		Apple bb = new Apple(2);
		sec.setVariable("aa",aa);
		sec.setVariable("bb",bb);
		boolean b = expression.getValue(sec, Boolean.class);
		// Verify what the expression caused aa to be compared to
		assertEquals(bb,aa.gotComparedTo);
		assertFalse(b);
		bb.setValue(1);
		b = expression.getValue(sec, Boolean.class);
		assertEquals(bb,aa.gotComparedTo);
		assertTrue(b);

		assertCanCompile(expression);

		// Similar test with compiled expression
		aa = new Apple(99);
		bb = new Apple(100);
		sec.setVariable("aa",aa);
		sec.setVariable("bb",bb);
		b = expression.getValue(sec, Boolean.class);
		assertFalse(b);
		assertEquals(bb,aa.gotComparedTo);
		bb.setValue(99);
		b = expression.getValue(sec, Boolean.class);
		assertTrue(b);
		assertEquals(bb,aa.gotComparedTo);


		List<String> ls = new ArrayList<String>();
		ls.add(new String("foo"));
		StandardEvaluationContext context = new StandardEvaluationContext(ls);
		expression = parse("get(0) == 'foo'");
		assertTrue(expression.getValue(context, Boolean.class));
		assertCanCompile(expression);
		assertTrue(expression.getValue(context, Boolean.class));

		ls.remove(0);
		ls.add("goo");
		assertFalse(expression.getValue(context, Boolean.class));
	}

	@Test
	public void opPlus() throws Exception {
		expression = parse("2+2");
		expression.getValue();
		assertCanCompile(expression);
		assertEquals(4, expression.getValue());

		expression = parse("2L+2L");
		expression.getValue();
		assertCanCompile(expression);
		assertEquals(4L, expression.getValue());

		expression = parse("2.0f+2.0f");
		expression.getValue();
		assertCanCompile(expression);
		assertEquals(4.0f, expression.getValue());

		expression = parse("3.0d+4.0d");
		expression.getValue();
		assertCanCompile(expression);
		assertEquals(7.0d, expression.getValue());

		expression = parse("+1");
		expression.getValue();
		assertCanCompile(expression);
		assertEquals(1, expression.getValue());

		expression = parse("+1L");
		expression.getValue();
		assertCanCompile(expression);
		assertEquals(1L, expression.getValue());

		expression = parse("+1.5f");
		expression.getValue();
		assertCanCompile(expression);
		assertEquals(1.5f, expression.getValue());

		expression = parse("+2.5d");
		expression.getValue();
		assertCanCompile(expression);
		assertEquals(2.5d, expression.getValue());

		expression = parse("+T(Double).valueOf(2.5d)");
		expression.getValue();
		assertCanCompile(expression);
		assertEquals(2.5d, expression.getValue());

		expression = parse("T(Integer).valueOf(2)+6");
		assertEquals(8, expression.getValue());
		assertCanCompile(expression);
		assertEquals(8, expression.getValue());

		expression = parse("T(Integer).valueOf(1)+T(Integer).valueOf(3)");
		assertEquals(4, expression.getValue());
		assertCanCompile(expression);
		assertEquals(4, expression.getValue());

		expression = parse("1+T(Integer).valueOf(3)");
		assertEquals(4, expression.getValue());
		assertCanCompile(expression);
		assertEquals(4, expression.getValue());

		expression = parse("T(Float).valueOf(2.0f)+6");
		assertEquals(8.0f, expression.getValue());
		assertCanCompile(expression);
		assertEquals(8.0f, expression.getValue());

		expression = parse("T(Float).valueOf(2.0f)+T(Float).valueOf(3.0f)");
		assertEquals(5.0f, expression.getValue());
		assertCanCompile(expression);
		assertEquals(5.0f, expression.getValue());

		expression = parse("3L+T(Long).valueOf(4L)");
		assertEquals(7L, expression.getValue());
		assertCanCompile(expression);
		assertEquals(7L, expression.getValue());

		expression = parse("T(Long).valueOf(2L)+6");
		assertEquals(8L, expression.getValue());
		assertCanCompile(expression);
		assertEquals(8L, expression.getValue());

		expression = parse("T(Long).valueOf(2L)+T(Long).valueOf(3L)");
		assertEquals(5L, expression.getValue());
		assertCanCompile(expression);
		assertEquals(5L, expression.getValue());

		expression = parse("1L+T(Long).valueOf(2L)");
		assertEquals(3L, expression.getValue());
		assertCanCompile(expression);
		assertEquals(3L, expression.getValue());
	}

	@Test
	public void opDivide_mixedNumberTypes() throws Exception {
		PayloadX p = new PayloadX();

		// This is what you had to do before the changes in order for it to compile:
		//	expression = parse("(T(java.lang.Double).parseDouble(payload.valueI.toString()))/60D");

		// right is a double
		checkCalc(p,"payload.valueSB/60D",2d);
		checkCalc(p,"payload.valueBB/60D",2d);
		checkCalc(p,"payload.valueFB/60D",2d);
		checkCalc(p,"payload.valueDB/60D",2d);
		checkCalc(p,"payload.valueJB/60D",2d);
		checkCalc(p,"payload.valueIB/60D",2d);

		checkCalc(p,"payload.valueS/60D",2d);
		checkCalc(p,"payload.valueB/60D",2d);
		checkCalc(p,"payload.valueF/60D",2d);
		checkCalc(p,"payload.valueD/60D",2d);
		checkCalc(p,"payload.valueJ/60D",2d);
		checkCalc(p,"payload.valueI/60D",2d);

		checkCalc(p,"payload.valueSB/payload.valueDB60",2d);
		checkCalc(p,"payload.valueBB/payload.valueDB60",2d);
		checkCalc(p,"payload.valueFB/payload.valueDB60",2d);
		checkCalc(p,"payload.valueDB/payload.valueDB60",2d);
		checkCalc(p,"payload.valueJB/payload.valueDB60",2d);
		checkCalc(p,"payload.valueIB/payload.valueDB60",2d);

		checkCalc(p,"payload.valueS/payload.valueDB60",2d);
		checkCalc(p,"payload.valueB/payload.valueDB60",2d);
		checkCalc(p,"payload.valueF/payload.valueDB60",2d);
		checkCalc(p,"payload.valueD/payload.valueDB60",2d);
		checkCalc(p,"payload.valueJ/payload.valueDB60",2d);
		checkCalc(p,"payload.valueI/payload.valueDB60",2d);

		// right is a float
		checkCalc(p,"payload.valueSB/60F",2F);
		checkCalc(p,"payload.valueBB/60F",2F);
		checkCalc(p,"payload.valueFB/60F",2f);
		checkCalc(p,"payload.valueDB/60F",2d);
		checkCalc(p,"payload.valueJB/60F",2F);
		checkCalc(p,"payload.valueIB/60F",2F);

		checkCalc(p,"payload.valueS/60F",2F);
		checkCalc(p,"payload.valueB/60F",2F);
		checkCalc(p,"payload.valueF/60F",2f);
		checkCalc(p,"payload.valueD/60F",2d);
		checkCalc(p,"payload.valueJ/60F",2F);
		checkCalc(p,"payload.valueI/60F",2F);

		checkCalc(p,"payload.valueSB/payload.valueFB60",2F);
		checkCalc(p,"payload.valueBB/payload.valueFB60",2F);
		checkCalc(p,"payload.valueFB/payload.valueFB60",2f);
		checkCalc(p,"payload.valueDB/payload.valueFB60",2d);
		checkCalc(p,"payload.valueJB/payload.valueFB60",2F);
		checkCalc(p,"payload.valueIB/payload.valueFB60",2F);

		checkCalc(p,"payload.valueS/payload.valueFB60",2F);
		checkCalc(p,"payload.valueB/payload.valueFB60",2F);
		checkCalc(p,"payload.valueF/payload.valueFB60",2f);
		checkCalc(p,"payload.valueD/payload.valueFB60",2d);
		checkCalc(p,"payload.valueJ/payload.valueFB60",2F);
		checkCalc(p,"payload.valueI/payload.valueFB60",2F);

		// right is a long
		checkCalc(p,"payload.valueSB/60L",2L);
		checkCalc(p,"payload.valueBB/60L",2L);
		checkCalc(p,"payload.valueFB/60L",2f);
		checkCalc(p,"payload.valueDB/60L",2d);
		checkCalc(p,"payload.valueJB/60L",2L);
		checkCalc(p,"payload.valueIB/60L",2L);

		checkCalc(p,"payload.valueS/60L",2L);
		checkCalc(p,"payload.valueB/60L",2L);
		checkCalc(p,"payload.valueF/60L",2f);
		checkCalc(p,"payload.valueD/60L",2d);
		checkCalc(p,"payload.valueJ/60L",2L);
		checkCalc(p,"payload.valueI/60L",2L);

		checkCalc(p,"payload.valueSB/payload.valueJB60",2L);
		checkCalc(p,"payload.valueBB/payload.valueJB60",2L);
		checkCalc(p,"payload.valueFB/payload.valueJB60",2f);
		checkCalc(p,"payload.valueDB/payload.valueJB60",2d);
		checkCalc(p,"payload.valueJB/payload.valueJB60",2L);
		checkCalc(p,"payload.valueIB/payload.valueJB60",2L);

		checkCalc(p,"payload.valueS/payload.valueJB60",2L);
		checkCalc(p,"payload.valueB/payload.valueJB60",2L);
		checkCalc(p,"payload.valueF/payload.valueJB60",2f);
		checkCalc(p,"payload.valueD/payload.valueJB60",2d);
		checkCalc(p,"payload.valueJ/payload.valueJB60",2L);
		checkCalc(p,"payload.valueI/payload.valueJB60",2L);

		// right is an int
		checkCalc(p,"payload.valueSB/60",2);
		checkCalc(p,"payload.valueBB/60",2);
		checkCalc(p,"payload.valueFB/60",2f);
		checkCalc(p,"payload.valueDB/60",2d);
		checkCalc(p,"payload.valueJB/60",2L);
		checkCalc(p,"payload.valueIB/60",2);

		checkCalc(p,"payload.valueS/60",2);
		checkCalc(p,"payload.valueB/60",2);
		checkCalc(p,"payload.valueF/60",2f);
		checkCalc(p,"payload.valueD/60",2d);
		checkCalc(p,"payload.valueJ/60",2L);
		checkCalc(p,"payload.valueI/60",2);

		checkCalc(p,"payload.valueSB/payload.valueIB60",2);
		checkCalc(p,"payload.valueBB/payload.valueIB60",2);
		checkCalc(p,"payload.valueFB/payload.valueIB60",2f);
		checkCalc(p,"payload.valueDB/payload.valueIB60",2d);
		checkCalc(p,"payload.valueJB/payload.valueIB60",2L);
		checkCalc(p,"payload.valueIB/payload.valueIB60",2);

		checkCalc(p,"payload.valueS/payload.valueIB60",2);
		checkCalc(p,"payload.valueB/payload.valueIB60",2);
		checkCalc(p,"payload.valueF/payload.valueIB60",2f);
		checkCalc(p,"payload.valueD/payload.valueIB60",2d);
		checkCalc(p,"payload.valueJ/payload.valueIB60",2L);
		checkCalc(p,"payload.valueI/payload.valueIB60",2);

		// right is a short
		checkCalc(p,"payload.valueSB/payload.valueS",1);
		checkCalc(p,"payload.valueBB/payload.valueS",1);
		checkCalc(p,"payload.valueFB/payload.valueS",1f);
		checkCalc(p,"payload.valueDB/payload.valueS",1d);
		checkCalc(p,"payload.valueJB/payload.valueS",1L);
		checkCalc(p,"payload.valueIB/payload.valueS",1);

		checkCalc(p,"payload.valueS/payload.valueS",1);
		checkCalc(p,"payload.valueB/payload.valueS",1);
		checkCalc(p,"payload.valueF/payload.valueS",1f);
		checkCalc(p,"payload.valueD/payload.valueS",1d);
		checkCalc(p,"payload.valueJ/payload.valueS",1L);
		checkCalc(p,"payload.valueI/payload.valueS",1);

		checkCalc(p,"payload.valueSB/payload.valueSB",1);
		checkCalc(p,"payload.valueBB/payload.valueSB",1);
		checkCalc(p,"payload.valueFB/payload.valueSB",1f);
		checkCalc(p,"payload.valueDB/payload.valueSB",1d);
		checkCalc(p,"payload.valueJB/payload.valueSB",1L);
		checkCalc(p,"payload.valueIB/payload.valueSB",1);

		checkCalc(p,"payload.valueS/payload.valueSB",1);
		checkCalc(p,"payload.valueB/payload.valueSB",1);
		checkCalc(p,"payload.valueF/payload.valueSB",1f);
		checkCalc(p,"payload.valueD/payload.valueSB",1d);
		checkCalc(p,"payload.valueJ/payload.valueSB",1L);
		checkCalc(p,"payload.valueI/payload.valueSB",1);

		// right is a byte
		checkCalc(p,"payload.valueSB/payload.valueB",1);
		checkCalc(p,"payload.valueBB/payload.valueB",1);
		checkCalc(p,"payload.valueFB/payload.valueB",1f);
		checkCalc(p,"payload.valueDB/payload.valueB",1d);
		checkCalc(p,"payload.valueJB/payload.valueB",1L);
		checkCalc(p,"payload.valueIB/payload.valueB",1);

		checkCalc(p,"payload.valueS/payload.valueB",1);
		checkCalc(p,"payload.valueB/payload.valueB",1);
		checkCalc(p,"payload.valueF/payload.valueB",1f);
		checkCalc(p,"payload.valueD/payload.valueB",1d);
		checkCalc(p,"payload.valueJ/payload.valueB",1L);
		checkCalc(p,"payload.valueI/payload.valueB",1);

		checkCalc(p,"payload.valueSB/payload.valueBB",1);
		checkCalc(p,"payload.valueBB/payload.valueBB",1);
		checkCalc(p,"payload.valueFB/payload.valueBB",1f);
		checkCalc(p,"payload.valueDB/payload.valueBB",1d);
		checkCalc(p,"payload.valueJB/payload.valueBB",1L);
		checkCalc(p,"payload.valueIB/payload.valueBB",1);

		checkCalc(p,"payload.valueS/payload.valueBB",1);
		checkCalc(p,"payload.valueB/payload.valueBB",1);
		checkCalc(p,"payload.valueF/payload.valueBB",1f);
		checkCalc(p,"payload.valueD/payload.valueBB",1d);
		checkCalc(p,"payload.valueJ/payload.valueBB",1L);
		checkCalc(p,"payload.valueI/payload.valueBB",1);
	}

	@Test
	public void opPlus_mixedNumberTypes() throws Exception {
		PayloadX p = new PayloadX();

		// This is what you had to do before the changes in order for it to compile:
		//	expression = parse("(T(java.lang.Double).parseDouble(payload.valueI.toString()))/60D");

		// right is a double
		checkCalc(p,"payload.valueSB+60D",180d);
		checkCalc(p,"payload.valueBB+60D",180d);
		checkCalc(p,"payload.valueFB+60D",180d);
		checkCalc(p,"payload.valueDB+60D",180d);
		checkCalc(p,"payload.valueJB+60D",180d);
		checkCalc(p,"payload.valueIB+60D",180d);

		checkCalc(p,"payload.valueS+60D",180d);
		checkCalc(p,"payload.valueB+60D",180d);
		checkCalc(p,"payload.valueF+60D",180d);
		checkCalc(p,"payload.valueD+60D",180d);
		checkCalc(p,"payload.valueJ+60D",180d);
		checkCalc(p,"payload.valueI+60D",180d);

		checkCalc(p,"payload.valueSB+payload.valueDB60",180d);
		checkCalc(p,"payload.valueBB+payload.valueDB60",180d);
		checkCalc(p,"payload.valueFB+payload.valueDB60",180d);
		checkCalc(p,"payload.valueDB+payload.valueDB60",180d);
		checkCalc(p,"payload.valueJB+payload.valueDB60",180d);
		checkCalc(p,"payload.valueIB+payload.valueDB60",180d);

		checkCalc(p,"payload.valueS+payload.valueDB60",180d);
		checkCalc(p,"payload.valueB+payload.valueDB60",180d);
		checkCalc(p,"payload.valueF+payload.valueDB60",180d);
		checkCalc(p,"payload.valueD+payload.valueDB60",180d);
		checkCalc(p,"payload.valueJ+payload.valueDB60",180d);
		checkCalc(p,"payload.valueI+payload.valueDB60",180d);

		// right is a float
		checkCalc(p,"payload.valueSB+60F",180F);
		checkCalc(p,"payload.valueBB+60F",180F);
		checkCalc(p,"payload.valueFB+60F",180f);
		checkCalc(p,"payload.valueDB+60F",180d);
		checkCalc(p,"payload.valueJB+60F",180F);
		checkCalc(p,"payload.valueIB+60F",180F);

		checkCalc(p,"payload.valueS+60F",180F);
		checkCalc(p,"payload.valueB+60F",180F);
		checkCalc(p,"payload.valueF+60F",180f);
		checkCalc(p,"payload.valueD+60F",180d);
		checkCalc(p,"payload.valueJ+60F",180F);
		checkCalc(p,"payload.valueI+60F",180F);

		checkCalc(p,"payload.valueSB+payload.valueFB60",180F);
		checkCalc(p,"payload.valueBB+payload.valueFB60",180F);
		checkCalc(p,"payload.valueFB+payload.valueFB60",180f);
		checkCalc(p,"payload.valueDB+payload.valueFB60",180d);
		checkCalc(p,"payload.valueJB+payload.valueFB60",180F);
		checkCalc(p,"payload.valueIB+payload.valueFB60",180F);

		checkCalc(p,"payload.valueS+payload.valueFB60",180F);
		checkCalc(p,"payload.valueB+payload.valueFB60",180F);
		checkCalc(p,"payload.valueF+payload.valueFB60",180f);
		checkCalc(p,"payload.valueD+payload.valueFB60",180d);
		checkCalc(p,"payload.valueJ+payload.valueFB60",180F);
		checkCalc(p,"payload.valueI+payload.valueFB60",180F);

		// right is a long
		checkCalc(p,"payload.valueSB+60L",180L);
		checkCalc(p,"payload.valueBB+60L",180L);
		checkCalc(p,"payload.valueFB+60L",180f);
		checkCalc(p,"payload.valueDB+60L",180d);
		checkCalc(p,"payload.valueJB+60L",180L);
		checkCalc(p,"payload.valueIB+60L",180L);

		checkCalc(p,"payload.valueS+60L",180L);
		checkCalc(p,"payload.valueB+60L",180L);
		checkCalc(p,"payload.valueF+60L",180f);
		checkCalc(p,"payload.valueD+60L",180d);
		checkCalc(p,"payload.valueJ+60L",180L);
		checkCalc(p,"payload.valueI+60L",180L);

		checkCalc(p,"payload.valueSB+payload.valueJB60",180L);
		checkCalc(p,"payload.valueBB+payload.valueJB60",180L);
		checkCalc(p,"payload.valueFB+payload.valueJB60",180f);
		checkCalc(p,"payload.valueDB+payload.valueJB60",180d);
		checkCalc(p,"payload.valueJB+payload.valueJB60",180L);
		checkCalc(p,"payload.valueIB+payload.valueJB60",180L);

		checkCalc(p,"payload.valueS+payload.valueJB60",180L);
		checkCalc(p,"payload.valueB+payload.valueJB60",180L);
		checkCalc(p,"payload.valueF+payload.valueJB60",180f);
		checkCalc(p,"payload.valueD+payload.valueJB60",180d);
		checkCalc(p,"payload.valueJ+payload.valueJB60",180L);
		checkCalc(p,"payload.valueI+payload.valueJB60",180L);

		// right is an int
		checkCalc(p,"payload.valueSB+60",180);
		checkCalc(p,"payload.valueBB+60",180);
		checkCalc(p,"payload.valueFB+60",180f);
		checkCalc(p,"payload.valueDB+60",180d);
		checkCalc(p,"payload.valueJB+60",180L);
		checkCalc(p,"payload.valueIB+60",180);

		checkCalc(p,"payload.valueS+60",180);
		checkCalc(p,"payload.valueB+60",180);
		checkCalc(p,"payload.valueF+60",180f);
		checkCalc(p,"payload.valueD+60",180d);
		checkCalc(p,"payload.valueJ+60",180L);
		checkCalc(p,"payload.valueI+60",180);

		checkCalc(p,"payload.valueSB+payload.valueIB60",180);
		checkCalc(p,"payload.valueBB+payload.valueIB60",180);
		checkCalc(p,"payload.valueFB+payload.valueIB60",180f);
		checkCalc(p,"payload.valueDB+payload.valueIB60",180d);
		checkCalc(p,"payload.valueJB+payload.valueIB60",180L);
		checkCalc(p,"payload.valueIB+payload.valueIB60",180);

		checkCalc(p,"payload.valueS+payload.valueIB60",180);
		checkCalc(p,"payload.valueB+payload.valueIB60",180);
		checkCalc(p,"payload.valueF+payload.valueIB60",180f);
		checkCalc(p,"payload.valueD+payload.valueIB60",180d);
		checkCalc(p,"payload.valueJ+payload.valueIB60",180L);
		checkCalc(p,"payload.valueI+payload.valueIB60",180);

		// right is a short
		checkCalc(p,"payload.valueSB+payload.valueS",240);
		checkCalc(p,"payload.valueBB+payload.valueS",240);
		checkCalc(p,"payload.valueFB+payload.valueS",240f);
		checkCalc(p,"payload.valueDB+payload.valueS",240d);
		checkCalc(p,"payload.valueJB+payload.valueS",240L);
		checkCalc(p,"payload.valueIB+payload.valueS",240);

		checkCalc(p,"payload.valueS+payload.valueS",240);
		checkCalc(p,"payload.valueB+payload.valueS",240);
		checkCalc(p,"payload.valueF+payload.valueS",240f);
		checkCalc(p,"payload.valueD+payload.valueS",240d);
		checkCalc(p,"payload.valueJ+payload.valueS",240L);
		checkCalc(p,"payload.valueI+payload.valueS",240);

		checkCalc(p,"payload.valueSB+payload.valueSB",240);
		checkCalc(p,"payload.valueBB+payload.valueSB",240);
		checkCalc(p,"payload.valueFB+payload.valueSB",240f);
		checkCalc(p,"payload.valueDB+payload.valueSB",240d);
		checkCalc(p,"payload.valueJB+payload.valueSB",240L);
		checkCalc(p,"payload.valueIB+payload.valueSB",240);

		checkCalc(p,"payload.valueS+payload.valueSB",240);
		checkCalc(p,"payload.valueB+payload.valueSB",240);
		checkCalc(p,"payload.valueF+payload.valueSB",240f);
		checkCalc(p,"payload.valueD+payload.valueSB",240d);
		checkCalc(p,"payload.valueJ+payload.valueSB",240L);
		checkCalc(p,"payload.valueI+payload.valueSB",240);

		// right is a byte
		checkCalc(p,"payload.valueSB+payload.valueB",240);
		checkCalc(p,"payload.valueBB+payload.valueB",240);
		checkCalc(p,"payload.valueFB+payload.valueB",240f);
		checkCalc(p,"payload.valueDB+payload.valueB",240d);
		checkCalc(p,"payload.valueJB+payload.valueB",240L);
		checkCalc(p,"payload.valueIB+payload.valueB",240);

		checkCalc(p,"payload.valueS+payload.valueB",240);
		checkCalc(p,"payload.valueB+payload.valueB",240);
		checkCalc(p,"payload.valueF+payload.valueB",240f);
		checkCalc(p,"payload.valueD+payload.valueB",240d);
		checkCalc(p,"payload.valueJ+payload.valueB",240L);
		checkCalc(p,"payload.valueI+payload.valueB",240);

		checkCalc(p,"payload.valueSB+payload.valueBB",240);
		checkCalc(p,"payload.valueBB+payload.valueBB",240);
		checkCalc(p,"payload.valueFB+payload.valueBB",240f);
		checkCalc(p,"payload.valueDB+payload.valueBB",240d);
		checkCalc(p,"payload.valueJB+payload.valueBB",240L);
		checkCalc(p,"payload.valueIB+payload.valueBB",240);

		checkCalc(p,"payload.valueS+payload.valueBB",240);
		checkCalc(p,"payload.valueB+payload.valueBB",240);
		checkCalc(p,"payload.valueF+payload.valueBB",240f);
		checkCalc(p,"payload.valueD+payload.valueBB",240d);
		checkCalc(p,"payload.valueJ+payload.valueBB",240L);
		checkCalc(p,"payload.valueI+payload.valueBB",240);
	}

	private void checkCalc(PayloadX p, String expression, int expectedResult) {
		Expression expr = parse(expression);
		assertEquals(expectedResult, expr.getValue(p));
		assertCanCompile(expr);
		assertEquals(expectedResult, expr.getValue(p));
	}

	private void checkCalc(PayloadX p, String expression, float expectedResult) {
		Expression expr = parse(expression);
		assertEquals(expectedResult, expr.getValue(p));
		assertCanCompile(expr);
		assertEquals(expectedResult, expr.getValue(p));
	}

	private void checkCalc(PayloadX p, String expression, long expectedResult) {
		Expression expr = parse(expression);
		assertEquals(expectedResult, expr.getValue(p));
		assertCanCompile(expr);
		assertEquals(expectedResult, expr.getValue(p));
	}

	private void checkCalc(PayloadX p, String expression, double expectedResult) {
		Expression expr = parse(expression);
		assertEquals(expectedResult, expr.getValue(p));
		assertCanCompile(expr);
		assertEquals(expectedResult, expr.getValue(p));
	}

	@Test
	public void opPlusString() throws Exception {
		expression = parse("'hello' + 'world'");
		assertEquals("helloworld", expression.getValue());
		assertCanCompile(expression);
		assertEquals("helloworld", expression.getValue());

		// Method with string return
		expression = parse("'hello' + getWorld()");
		assertEquals("helloworld", expression.getValue(new Greeter()));
		assertCanCompile(expression);
		assertEquals("helloworld", expression.getValue(new Greeter()));

		// Method with string return
		expression = parse("getWorld() + 'hello'");
		assertEquals("worldhello", expression.getValue(new Greeter()));
		assertCanCompile(expression);
		assertEquals("worldhello", expression.getValue(new Greeter()));

		// Three strings, optimal bytecode would only use one StringBuilder
		expression = parse("'hello' + getWorld() + ' spring'");
		assertEquals("helloworld spring", expression.getValue(new Greeter()));
		assertCanCompile(expression);
		assertEquals("helloworld spring", expression.getValue(new Greeter()));

		// Three strings, optimal bytecode would only use one StringBuilder
		expression = parse("'hello' + 3 + ' spring'");
		assertEquals("hello3 spring", expression.getValue(new Greeter()));
		assertCantCompile(expression);

		expression = parse("object + 'a'");
		assertEquals("objecta", expression.getValue(new Greeter()));
		assertCanCompile(expression);
		assertEquals("objecta", expression.getValue(new Greeter()));

		expression = parse("'a'+object");
		assertEquals("aobject", expression.getValue(new Greeter()));
		assertCanCompile(expression);
		assertEquals("aobject", expression.getValue(new Greeter()));

		expression = parse("'a'+object+'a'");
		assertEquals("aobjecta", expression.getValue(new Greeter()));
		assertCanCompile(expression);
		assertEquals("aobjecta", expression.getValue(new Greeter()));

		expression = parse("object+'a'+object");
		assertEquals("objectaobject", expression.getValue(new Greeter()));
		assertCanCompile(expression);
		assertEquals("objectaobject", expression.getValue(new Greeter()));

		expression = parse("object+object");
		assertEquals("objectobject", expression.getValue(new Greeter()));
		assertCanCompile(expression);
		assertEquals("objectobject", expression.getValue(new Greeter()));
	}

	@Test
	public void opMinus() throws Exception {
		expression = parse("2-2");
		expression.getValue();
		assertCanCompile(expression);
		assertEquals(0, expression.getValue());

		expression = parse("4L-2L");
		expression.getValue();
		assertCanCompile(expression);
		assertEquals(2L, expression.getValue());

		expression = parse("4.0f-2.0f");
		expression.getValue();
		assertCanCompile(expression);
		assertEquals(2.0f, expression.getValue());

		expression = parse("3.0d-4.0d");
		expression.getValue();
		assertCanCompile(expression);
		assertEquals(-1.0d, expression.getValue());

		expression = parse("-1");
		expression.getValue();
		assertCanCompile(expression);
		assertEquals(-1, expression.getValue());

		expression = parse("-1L");
		expression.getValue();
		assertCanCompile(expression);
		assertEquals(-1L, expression.getValue());

		expression = parse("-1.5f");
		expression.getValue();
		assertCanCompile(expression);
		assertEquals(-1.5f, expression.getValue());

		expression = parse("-2.5d");
		expression.getValue();
		assertCanCompile(expression);
		assertEquals(-2.5d, expression.getValue());

		expression = parse("T(Integer).valueOf(2)-6");
		assertEquals(-4, expression.getValue());
		assertCanCompile(expression);
		assertEquals(-4, expression.getValue());

		expression = parse("T(Integer).valueOf(1)-T(Integer).valueOf(3)");
		assertEquals(-2, expression.getValue());
		assertCanCompile(expression);
		assertEquals(-2, expression.getValue());

		expression = parse("4-T(Integer).valueOf(3)");
		assertEquals(1, expression.getValue());
		assertCanCompile(expression);
		assertEquals(1, expression.getValue());

		expression = parse("T(Float).valueOf(2.0f)-6");
		assertEquals(-4.0f, expression.getValue());
		assertCanCompile(expression);
		assertEquals(-4.0f, expression.getValue());

		expression = parse("T(Float).valueOf(8.0f)-T(Float).valueOf(3.0f)");
		assertEquals(5.0f, expression.getValue());
		assertCanCompile(expression);
		assertEquals(5.0f, expression.getValue());

		expression = parse("11L-T(Long).valueOf(4L)");
		assertEquals(7L, expression.getValue());
		assertCanCompile(expression);
		assertEquals(7L, expression.getValue());

		expression = parse("T(Long).valueOf(9L)-6");
		assertEquals(3L, expression.getValue());
		assertCanCompile(expression);
		assertEquals(3L, expression.getValue());

		expression = parse("T(Long).valueOf(4L)-T(Long).valueOf(3L)");
		assertEquals(1L, expression.getValue());
		assertCanCompile(expression);
		assertEquals(1L, expression.getValue());

		expression = parse("8L-T(Long).valueOf(2L)");
		assertEquals(6L, expression.getValue());
		assertCanCompile(expression);
		assertEquals(6L, expression.getValue());
	}

	@Test
	public void opMinus_mixedNumberTypes() throws Exception {
		PayloadX p = new PayloadX();

		// This is what you had to do before the changes in order for it to compile:
		//	expression = parse("(T(java.lang.Double).parseDouble(payload.valueI.toString()))/60D");

		// right is a double
		checkCalc(p,"payload.valueSB-60D",60d);
		checkCalc(p,"payload.valueBB-60D",60d);
		checkCalc(p,"payload.valueFB-60D",60d);
		checkCalc(p,"payload.valueDB-60D",60d);
		checkCalc(p,"payload.valueJB-60D",60d);
		checkCalc(p,"payload.valueIB-60D",60d);

		checkCalc(p,"payload.valueS-60D",60d);
		checkCalc(p,"payload.valueB-60D",60d);
		checkCalc(p,"payload.valueF-60D",60d);
		checkCalc(p,"payload.valueD-60D",60d);
		checkCalc(p,"payload.valueJ-60D",60d);
		checkCalc(p,"payload.valueI-60D",60d);

		checkCalc(p,"payload.valueSB-payload.valueDB60",60d);
		checkCalc(p,"payload.valueBB-payload.valueDB60",60d);
		checkCalc(p,"payload.valueFB-payload.valueDB60",60d);
		checkCalc(p,"payload.valueDB-payload.valueDB60",60d);
		checkCalc(p,"payload.valueJB-payload.valueDB60",60d);
		checkCalc(p,"payload.valueIB-payload.valueDB60",60d);

		checkCalc(p,"payload.valueS-payload.valueDB60",60d);
		checkCalc(p,"payload.valueB-payload.valueDB60",60d);
		checkCalc(p,"payload.valueF-payload.valueDB60",60d);
		checkCalc(p,"payload.valueD-payload.valueDB60",60d);
		checkCalc(p,"payload.valueJ-payload.valueDB60",60d);
		checkCalc(p,"payload.valueI-payload.valueDB60",60d);

		// right is a float
		checkCalc(p,"payload.valueSB-60F",60F);
		checkCalc(p,"payload.valueBB-60F",60F);
		checkCalc(p,"payload.valueFB-60F",60f);
		checkCalc(p,"payload.valueDB-60F",60d);
		checkCalc(p,"payload.valueJB-60F",60F);
		checkCalc(p,"payload.valueIB-60F",60F);

		checkCalc(p,"payload.valueS-60F",60F);
		checkCalc(p,"payload.valueB-60F",60F);
		checkCalc(p,"payload.valueF-60F",60f);
		checkCalc(p,"payload.valueD-60F",60d);
		checkCalc(p,"payload.valueJ-60F",60F);
		checkCalc(p,"payload.valueI-60F",60F);

		checkCalc(p,"payload.valueSB-payload.valueFB60",60F);
		checkCalc(p,"payload.valueBB-payload.valueFB60",60F);
		checkCalc(p,"payload.valueFB-payload.valueFB60",60f);
		checkCalc(p,"payload.valueDB-payload.valueFB60",60d);
		checkCalc(p,"payload.valueJB-payload.valueFB60",60F);
		checkCalc(p,"payload.valueIB-payload.valueFB60",60F);

		checkCalc(p,"payload.valueS-payload.valueFB60",60F);
		checkCalc(p,"payload.valueB-payload.valueFB60",60F);
		checkCalc(p,"payload.valueF-payload.valueFB60",60f);
		checkCalc(p,"payload.valueD-payload.valueFB60",60d);
		checkCalc(p,"payload.valueJ-payload.valueFB60",60F);
		checkCalc(p,"payload.valueI-payload.valueFB60",60F);

		// right is a long
		checkCalc(p,"payload.valueSB-60L",60L);
		checkCalc(p,"payload.valueBB-60L",60L);
		checkCalc(p,"payload.valueFB-60L",60f);
		checkCalc(p,"payload.valueDB-60L",60d);
		checkCalc(p,"payload.valueJB-60L",60L);
		checkCalc(p,"payload.valueIB-60L",60L);

		checkCalc(p,"payload.valueS-60L",60L);
		checkCalc(p,"payload.valueB-60L",60L);
		checkCalc(p,"payload.valueF-60L",60f);
		checkCalc(p,"payload.valueD-60L",60d);
		checkCalc(p,"payload.valueJ-60L",60L);
		checkCalc(p,"payload.valueI-60L",60L);

		checkCalc(p,"payload.valueSB-payload.valueJB60",60L);
		checkCalc(p,"payload.valueBB-payload.valueJB60",60L);
		checkCalc(p,"payload.valueFB-payload.valueJB60",60f);
		checkCalc(p,"payload.valueDB-payload.valueJB60",60d);
		checkCalc(p,"payload.valueJB-payload.valueJB60",60L);
		checkCalc(p,"payload.valueIB-payload.valueJB60",60L);

		checkCalc(p,"payload.valueS-payload.valueJB60",60L);
		checkCalc(p,"payload.valueB-payload.valueJB60",60L);
		checkCalc(p,"payload.valueF-payload.valueJB60",60f);
		checkCalc(p,"payload.valueD-payload.valueJB60",60d);
		checkCalc(p,"payload.valueJ-payload.valueJB60",60L);
		checkCalc(p,"payload.valueI-payload.valueJB60",60L);

		// right is an int
		checkCalc(p,"payload.valueSB-60",60);
		checkCalc(p,"payload.valueBB-60",60);
		checkCalc(p,"payload.valueFB-60",60f);
		checkCalc(p,"payload.valueDB-60",60d);
		checkCalc(p,"payload.valueJB-60",60L);
		checkCalc(p,"payload.valueIB-60",60);

		checkCalc(p,"payload.valueS-60",60);
		checkCalc(p,"payload.valueB-60",60);
		checkCalc(p,"payload.valueF-60",60f);
		checkCalc(p,"payload.valueD-60",60d);
		checkCalc(p,"payload.valueJ-60",60L);
		checkCalc(p,"payload.valueI-60",60);

		checkCalc(p,"payload.valueSB-payload.valueIB60",60);
		checkCalc(p,"payload.valueBB-payload.valueIB60",60);
		checkCalc(p,"payload.valueFB-payload.valueIB60",60f);
		checkCalc(p,"payload.valueDB-payload.valueIB60",60d);
		checkCalc(p,"payload.valueJB-payload.valueIB60",60L);
		checkCalc(p,"payload.valueIB-payload.valueIB60",60);

		checkCalc(p,"payload.valueS-payload.valueIB60",60);
		checkCalc(p,"payload.valueB-payload.valueIB60",60);
		checkCalc(p,"payload.valueF-payload.valueIB60",60f);
		checkCalc(p,"payload.valueD-payload.valueIB60",60d);
		checkCalc(p,"payload.valueJ-payload.valueIB60",60L);
		checkCalc(p,"payload.valueI-payload.valueIB60",60);

		// right is a short
		checkCalc(p,"payload.valueSB-payload.valueS20",100);
		checkCalc(p,"payload.valueBB-payload.valueS20",100);
		checkCalc(p,"payload.valueFB-payload.valueS20",100f);
		checkCalc(p,"payload.valueDB-payload.valueS20",100d);
		checkCalc(p,"payload.valueJB-payload.valueS20",100L);
		checkCalc(p,"payload.valueIB-payload.valueS20",100);

		checkCalc(p,"payload.valueS-payload.valueS20",100);
		checkCalc(p,"payload.valueB-payload.valueS20",100);
		checkCalc(p,"payload.valueF-payload.valueS20",100f);
		checkCalc(p,"payload.valueD-payload.valueS20",100d);
		checkCalc(p,"payload.valueJ-payload.valueS20",100L);
		checkCalc(p,"payload.valueI-payload.valueS20",100);

		checkCalc(p,"payload.valueSB-payload.valueSB20",100);
		checkCalc(p,"payload.valueBB-payload.valueSB20",100);
		checkCalc(p,"payload.valueFB-payload.valueSB20",100f);
		checkCalc(p,"payload.valueDB-payload.valueSB20",100d);
		checkCalc(p,"payload.valueJB-payload.valueSB20",100L);
		checkCalc(p,"payload.valueIB-payload.valueSB20",100);

		checkCalc(p,"payload.valueS-payload.valueSB20",100);
		checkCalc(p,"payload.valueB-payload.valueSB20",100);
		checkCalc(p,"payload.valueF-payload.valueSB20",100f);
		checkCalc(p,"payload.valueD-payload.valueSB20",100d);
		checkCalc(p,"payload.valueJ-payload.valueSB20",100L);
		checkCalc(p,"payload.valueI-payload.valueSB20",100);

		// right is a byte
		checkCalc(p,"payload.valueSB-payload.valueB20",100);
		checkCalc(p,"payload.valueBB-payload.valueB20",100);
		checkCalc(p,"payload.valueFB-payload.valueB20",100f);
		checkCalc(p,"payload.valueDB-payload.valueB20",100d);
		checkCalc(p,"payload.valueJB-payload.valueB20",100L);
		checkCalc(p,"payload.valueIB-payload.valueB20",100);

		checkCalc(p,"payload.valueS-payload.valueB20",100);
		checkCalc(p,"payload.valueB-payload.valueB20",100);
		checkCalc(p,"payload.valueF-payload.valueB20",100f);
		checkCalc(p,"payload.valueD-payload.valueB20",100d);
		checkCalc(p,"payload.valueJ-payload.valueB20",100L);
		checkCalc(p,"payload.valueI-payload.valueB20",100);

		checkCalc(p,"payload.valueSB-payload.valueBB20",100);
		checkCalc(p,"payload.valueBB-payload.valueBB20",100);
		checkCalc(p,"payload.valueFB-payload.valueBB20",100f);
		checkCalc(p,"payload.valueDB-payload.valueBB20",100d);
		checkCalc(p,"payload.valueJB-payload.valueBB20",100L);
		checkCalc(p,"payload.valueIB-payload.valueBB20",100);

		checkCalc(p,"payload.valueS-payload.valueBB20",100);
		checkCalc(p,"payload.valueB-payload.valueBB20",100);
		checkCalc(p,"payload.valueF-payload.valueBB20",100f);
		checkCalc(p,"payload.valueD-payload.valueBB20",100d);
		checkCalc(p,"payload.valueJ-payload.valueBB20",100L);
		checkCalc(p,"payload.valueI-payload.valueBB20",100);
	}

	@Test
	public void opMultiply_mixedNumberTypes() throws Exception {
		PayloadX p = new PayloadX();

		// This is what you had to do before the changes in order for it to compile:
		//	expression = parse("(T(java.lang.Double).parseDouble(payload.valueI.toString()))/60D");

		// right is a double
		checkCalc(p,"payload.valueSB*60D",7200d);
		checkCalc(p,"payload.valueBB*60D",7200d);
		checkCalc(p,"payload.valueFB*60D",7200d);
		checkCalc(p,"payload.valueDB*60D",7200d);
		checkCalc(p,"payload.valueJB*60D",7200d);
		checkCalc(p,"payload.valueIB*60D",7200d);

		checkCalc(p,"payload.valueS*60D",7200d);
		checkCalc(p,"payload.valueB*60D",7200d);
		checkCalc(p,"payload.valueF*60D",7200d);
		checkCalc(p,"payload.valueD*60D",7200d);
		checkCalc(p,"payload.valueJ*60D",7200d);
		checkCalc(p,"payload.valueI*60D",7200d);

		checkCalc(p,"payload.valueSB*payload.valueDB60",7200d);
		checkCalc(p,"payload.valueBB*payload.valueDB60",7200d);
		checkCalc(p,"payload.valueFB*payload.valueDB60",7200d);
		checkCalc(p,"payload.valueDB*payload.valueDB60",7200d);
		checkCalc(p,"payload.valueJB*payload.valueDB60",7200d);
		checkCalc(p,"payload.valueIB*payload.valueDB60",7200d);

		checkCalc(p,"payload.valueS*payload.valueDB60",7200d);
		checkCalc(p,"payload.valueB*payload.valueDB60",7200d);
		checkCalc(p,"payload.valueF*payload.valueDB60",7200d);
		checkCalc(p,"payload.valueD*payload.valueDB60",7200d);
		checkCalc(p,"payload.valueJ*payload.valueDB60",7200d);
		checkCalc(p,"payload.valueI*payload.valueDB60",7200d);

		// right is a float
		checkCalc(p,"payload.valueSB*60F",7200F);
		checkCalc(p,"payload.valueBB*60F",7200F);
		checkCalc(p,"payload.valueFB*60F",7200f);
		checkCalc(p,"payload.valueDB*60F",7200d);
		checkCalc(p,"payload.valueJB*60F",7200F);
		checkCalc(p,"payload.valueIB*60F",7200F);

		checkCalc(p,"payload.valueS*60F",7200F);
		checkCalc(p,"payload.valueB*60F",7200F);
		checkCalc(p,"payload.valueF*60F",7200f);
		checkCalc(p,"payload.valueD*60F",7200d);
		checkCalc(p,"payload.valueJ*60F",7200F);
		checkCalc(p,"payload.valueI*60F",7200F);

		checkCalc(p,"payload.valueSB*payload.valueFB60",7200F);
		checkCalc(p,"payload.valueBB*payload.valueFB60",7200F);
		checkCalc(p,"payload.valueFB*payload.valueFB60",7200f);
		checkCalc(p,"payload.valueDB*payload.valueFB60",7200d);
		checkCalc(p,"payload.valueJB*payload.valueFB60",7200F);
		checkCalc(p,"payload.valueIB*payload.valueFB60",7200F);

		checkCalc(p,"payload.valueS*payload.valueFB60",7200F);
		checkCalc(p,"payload.valueB*payload.valueFB60",7200F);
		checkCalc(p,"payload.valueF*payload.valueFB60",7200f);
		checkCalc(p,"payload.valueD*payload.valueFB60",7200d);
		checkCalc(p,"payload.valueJ*payload.valueFB60",7200F);
		checkCalc(p,"payload.valueI*payload.valueFB60",7200F);

		// right is a long
		checkCalc(p,"payload.valueSB*60L",7200L);
		checkCalc(p,"payload.valueBB*60L",7200L);
		checkCalc(p,"payload.valueFB*60L",7200f);
		checkCalc(p,"payload.valueDB*60L",7200d);
		checkCalc(p,"payload.valueJB*60L",7200L);
		checkCalc(p,"payload.valueIB*60L",7200L);

		checkCalc(p,"payload.valueS*60L",7200L);
		checkCalc(p,"payload.valueB*60L",7200L);
		checkCalc(p,"payload.valueF*60L",7200f);
		checkCalc(p,"payload.valueD*60L",7200d);
		checkCalc(p,"payload.valueJ*60L",7200L);
		checkCalc(p,"payload.valueI*60L",7200L);

		checkCalc(p,"payload.valueSB*payload.valueJB60",7200L);
		checkCalc(p,"payload.valueBB*payload.valueJB60",7200L);
		checkCalc(p,"payload.valueFB*payload.valueJB60",7200f);
		checkCalc(p,"payload.valueDB*payload.valueJB60",7200d);
		checkCalc(p,"payload.valueJB*payload.valueJB60",7200L);
		checkCalc(p,"payload.valueIB*payload.valueJB60",7200L);

		checkCalc(p,"payload.valueS*payload.valueJB60",7200L);
		checkCalc(p,"payload.valueB*payload.valueJB60",7200L);
		checkCalc(p,"payload.valueF*payload.valueJB60",7200f);
		checkCalc(p,"payload.valueD*payload.valueJB60",7200d);
		checkCalc(p,"payload.valueJ*payload.valueJB60",7200L);
		checkCalc(p,"payload.valueI*payload.valueJB60",7200L);

		// right is an int
		checkCalc(p,"payload.valueSB*60",7200);
		checkCalc(p,"payload.valueBB*60",7200);
		checkCalc(p,"payload.valueFB*60",7200f);
		checkCalc(p,"payload.valueDB*60",7200d);
		checkCalc(p,"payload.valueJB*60",7200L);
		checkCalc(p,"payload.valueIB*60",7200);

		checkCalc(p,"payload.valueS*60",7200);
		checkCalc(p,"payload.valueB*60",7200);
		checkCalc(p,"payload.valueF*60",7200f);
		checkCalc(p,"payload.valueD*60",7200d);
		checkCalc(p,"payload.valueJ*60",7200L);
		checkCalc(p,"payload.valueI*60",7200);

		checkCalc(p,"payload.valueSB*payload.valueIB60",7200);
		checkCalc(p,"payload.valueBB*payload.valueIB60",7200);
		checkCalc(p,"payload.valueFB*payload.valueIB60",7200f);
		checkCalc(p,"payload.valueDB*payload.valueIB60",7200d);
		checkCalc(p,"payload.valueJB*payload.valueIB60",7200L);
		checkCalc(p,"payload.valueIB*payload.valueIB60",7200);

		checkCalc(p,"payload.valueS*payload.valueIB60",7200);
		checkCalc(p,"payload.valueB*payload.valueIB60",7200);
		checkCalc(p,"payload.valueF*payload.valueIB60",7200f);
		checkCalc(p,"payload.valueD*payload.valueIB60",7200d);
		checkCalc(p,"payload.valueJ*payload.valueIB60",7200L);
		checkCalc(p,"payload.valueI*payload.valueIB60",7200);

		// right is a short
		checkCalc(p,"payload.valueSB*payload.valueS20",2400);
		checkCalc(p,"payload.valueBB*payload.valueS20",2400);
		checkCalc(p,"payload.valueFB*payload.valueS20",2400f);
		checkCalc(p,"payload.valueDB*payload.valueS20",2400d);
		checkCalc(p,"payload.valueJB*payload.valueS20",2400L);
		checkCalc(p,"payload.valueIB*payload.valueS20",2400);

		checkCalc(p,"payload.valueS*payload.valueS20",2400);
		checkCalc(p,"payload.valueB*payload.valueS20",2400);
		checkCalc(p,"payload.valueF*payload.valueS20",2400f);
		checkCalc(p,"payload.valueD*payload.valueS20",2400d);
		checkCalc(p,"payload.valueJ*payload.valueS20",2400L);
		checkCalc(p,"payload.valueI*payload.valueS20",2400);

		checkCalc(p,"payload.valueSB*payload.valueSB20",2400);
		checkCalc(p,"payload.valueBB*payload.valueSB20",2400);
		checkCalc(p,"payload.valueFB*payload.valueSB20",2400f);
		checkCalc(p,"payload.valueDB*payload.valueSB20",2400d);
		checkCalc(p,"payload.valueJB*payload.valueSB20",2400L);
		checkCalc(p,"payload.valueIB*payload.valueSB20",2400);

		checkCalc(p,"payload.valueS*payload.valueSB20",2400);
		checkCalc(p,"payload.valueB*payload.valueSB20",2400);
		checkCalc(p,"payload.valueF*payload.valueSB20",2400f);
		checkCalc(p,"payload.valueD*payload.valueSB20",2400d);
		checkCalc(p,"payload.valueJ*payload.valueSB20",2400L);
		checkCalc(p,"payload.valueI*payload.valueSB20",2400);

		// right is a byte
		checkCalc(p,"payload.valueSB*payload.valueB20",2400);
		checkCalc(p,"payload.valueBB*payload.valueB20",2400);
		checkCalc(p,"payload.valueFB*payload.valueB20",2400f);
		checkCalc(p,"payload.valueDB*payload.valueB20",2400d);
		checkCalc(p,"payload.valueJB*payload.valueB20",2400L);
		checkCalc(p,"payload.valueIB*payload.valueB20",2400);

		checkCalc(p,"payload.valueS*payload.valueB20",2400);
		checkCalc(p,"payload.valueB*payload.valueB20",2400);
		checkCalc(p,"payload.valueF*payload.valueB20",2400f);
		checkCalc(p,"payload.valueD*payload.valueB20",2400d);
		checkCalc(p,"payload.valueJ*payload.valueB20",2400L);
		checkCalc(p,"payload.valueI*payload.valueB20",2400);

		checkCalc(p,"payload.valueSB*payload.valueBB20",2400);
		checkCalc(p,"payload.valueBB*payload.valueBB20",2400);
		checkCalc(p,"payload.valueFB*payload.valueBB20",2400f);
		checkCalc(p,"payload.valueDB*payload.valueBB20",2400d);
		checkCalc(p,"payload.valueJB*payload.valueBB20",2400L);
		checkCalc(p,"payload.valueIB*payload.valueBB20",2400);

		checkCalc(p,"payload.valueS*payload.valueBB20",2400);
		checkCalc(p,"payload.valueB*payload.valueBB20",2400);
		checkCalc(p,"payload.valueF*payload.valueBB20",2400f);
		checkCalc(p,"payload.valueD*payload.valueBB20",2400d);
		checkCalc(p,"payload.valueJ*payload.valueBB20",2400L);
		checkCalc(p,"payload.valueI*payload.valueBB20",2400);
	}

	@Test
	public void opModulus_mixedNumberTypes() throws Exception {
		PayloadX p = new PayloadX();

		// This is what you had to do before the changes in order for it to compile:
		//	expression = parse("(T(java.lang.Double).parseDouble(payload.valueI.toString()))/60D");

		// right is a double
		checkCalc(p,"payload.valueSB%58D",4d);
		checkCalc(p,"payload.valueBB%58D",4d);
		checkCalc(p,"payload.valueFB%58D",4d);
		checkCalc(p,"payload.valueDB%58D",4d);
		checkCalc(p,"payload.valueJB%58D",4d);
		checkCalc(p,"payload.valueIB%58D",4d);

		checkCalc(p,"payload.valueS%58D",4d);
		checkCalc(p,"payload.valueB%58D",4d);
		checkCalc(p,"payload.valueF%58D",4d);
		checkCalc(p,"payload.valueD%58D",4d);
		checkCalc(p,"payload.valueJ%58D",4d);
		checkCalc(p,"payload.valueI%58D",4d);

		checkCalc(p,"payload.valueSB%payload.valueDB58",4d);
		checkCalc(p,"payload.valueBB%payload.valueDB58",4d);
		checkCalc(p,"payload.valueFB%payload.valueDB58",4d);
		checkCalc(p,"payload.valueDB%payload.valueDB58",4d);
		checkCalc(p,"payload.valueJB%payload.valueDB58",4d);
		checkCalc(p,"payload.valueIB%payload.valueDB58",4d);

		checkCalc(p,"payload.valueS%payload.valueDB58",4d);
		checkCalc(p,"payload.valueB%payload.valueDB58",4d);
		checkCalc(p,"payload.valueF%payload.valueDB58",4d);
		checkCalc(p,"payload.valueD%payload.valueDB58",4d);
		checkCalc(p,"payload.valueJ%payload.valueDB58",4d);
		checkCalc(p,"payload.valueI%payload.valueDB58",4d);

		// right is a float
		checkCalc(p,"payload.valueSB%58F",4F);
		checkCalc(p,"payload.valueBB%58F",4F);
		checkCalc(p,"payload.valueFB%58F",4f);
		checkCalc(p,"payload.valueDB%58F",4d);
		checkCalc(p,"payload.valueJB%58F",4F);
		checkCalc(p,"payload.valueIB%58F",4F);

		checkCalc(p,"payload.valueS%58F",4F);
		checkCalc(p,"payload.valueB%58F",4F);
		checkCalc(p,"payload.valueF%58F",4f);
		checkCalc(p,"payload.valueD%58F",4d);
		checkCalc(p,"payload.valueJ%58F",4F);
		checkCalc(p,"payload.valueI%58F",4F);

		checkCalc(p,"payload.valueSB%payload.valueFB58",4F);
		checkCalc(p,"payload.valueBB%payload.valueFB58",4F);
		checkCalc(p,"payload.valueFB%payload.valueFB58",4f);
		checkCalc(p,"payload.valueDB%payload.valueFB58",4d);
		checkCalc(p,"payload.valueJB%payload.valueFB58",4F);
		checkCalc(p,"payload.valueIB%payload.valueFB58",4F);

		checkCalc(p,"payload.valueS%payload.valueFB58",4F);
		checkCalc(p,"payload.valueB%payload.valueFB58",4F);
		checkCalc(p,"payload.valueF%payload.valueFB58",4f);
		checkCalc(p,"payload.valueD%payload.valueFB58",4d);
		checkCalc(p,"payload.valueJ%payload.valueFB58",4F);
		checkCalc(p,"payload.valueI%payload.valueFB58",4F);

		// right is a long
		checkCalc(p,"payload.valueSB%58L",4L);
		checkCalc(p,"payload.valueBB%58L",4L);
		checkCalc(p,"payload.valueFB%58L",4f);
		checkCalc(p,"payload.valueDB%58L",4d);
		checkCalc(p,"payload.valueJB%58L",4L);
		checkCalc(p,"payload.valueIB%58L",4L);

		checkCalc(p,"payload.valueS%58L",4L);
		checkCalc(p,"payload.valueB%58L",4L);
		checkCalc(p,"payload.valueF%58L",4f);
		checkCalc(p,"payload.valueD%58L",4d);
		checkCalc(p,"payload.valueJ%58L",4L);
		checkCalc(p,"payload.valueI%58L",4L);

		checkCalc(p,"payload.valueSB%payload.valueJB58",4L);
		checkCalc(p,"payload.valueBB%payload.valueJB58",4L);
		checkCalc(p,"payload.valueFB%payload.valueJB58",4f);
		checkCalc(p,"payload.valueDB%payload.valueJB58",4d);
		checkCalc(p,"payload.valueJB%payload.valueJB58",4L);
		checkCalc(p,"payload.valueIB%payload.valueJB58",4L);

		checkCalc(p,"payload.valueS%payload.valueJB58",4L);
		checkCalc(p,"payload.valueB%payload.valueJB58",4L);
		checkCalc(p,"payload.valueF%payload.valueJB58",4f);
		checkCalc(p,"payload.valueD%payload.valueJB58",4d);
		checkCalc(p,"payload.valueJ%payload.valueJB58",4L);
		checkCalc(p,"payload.valueI%payload.valueJB58",4L);

		// right is an int
		checkCalc(p,"payload.valueSB%58",4);
		checkCalc(p,"payload.valueBB%58",4);
		checkCalc(p,"payload.valueFB%58",4f);
		checkCalc(p,"payload.valueDB%58",4d);
		checkCalc(p,"payload.valueJB%58",4L);
		checkCalc(p,"payload.valueIB%58",4);

		checkCalc(p,"payload.valueS%58",4);
		checkCalc(p,"payload.valueB%58",4);
		checkCalc(p,"payload.valueF%58",4f);
		checkCalc(p,"payload.valueD%58",4d);
		checkCalc(p,"payload.valueJ%58",4L);
		checkCalc(p,"payload.valueI%58",4);

		checkCalc(p,"payload.valueSB%payload.valueIB58",4);
		checkCalc(p,"payload.valueBB%payload.valueIB58",4);
		checkCalc(p,"payload.valueFB%payload.valueIB58",4f);
		checkCalc(p,"payload.valueDB%payload.valueIB58",4d);
		checkCalc(p,"payload.valueJB%payload.valueIB58",4L);
		checkCalc(p,"payload.valueIB%payload.valueIB58",4);

		checkCalc(p,"payload.valueS%payload.valueIB58",4);
		checkCalc(p,"payload.valueB%payload.valueIB58",4);
		checkCalc(p,"payload.valueF%payload.valueIB58",4f);
		checkCalc(p,"payload.valueD%payload.valueIB58",4d);
		checkCalc(p,"payload.valueJ%payload.valueIB58",4L);
		checkCalc(p,"payload.valueI%payload.valueIB58",4);

		// right is a short
		checkCalc(p,"payload.valueSB%payload.valueS18",12);
		checkCalc(p,"payload.valueBB%payload.valueS18",12);
		checkCalc(p,"payload.valueFB%payload.valueS18",12f);
		checkCalc(p,"payload.valueDB%payload.valueS18",12d);
		checkCalc(p,"payload.valueJB%payload.valueS18",12L);
		checkCalc(p,"payload.valueIB%payload.valueS18",12);

		checkCalc(p,"payload.valueS%payload.valueS18",12);
		checkCalc(p,"payload.valueB%payload.valueS18",12);
		checkCalc(p,"payload.valueF%payload.valueS18",12f);
		checkCalc(p,"payload.valueD%payload.valueS18",12d);
		checkCalc(p,"payload.valueJ%payload.valueS18",12L);
		checkCalc(p,"payload.valueI%payload.valueS18",12);

		checkCalc(p,"payload.valueSB%payload.valueSB18",12);
		checkCalc(p,"payload.valueBB%payload.valueSB18",12);
		checkCalc(p,"payload.valueFB%payload.valueSB18",12f);
		checkCalc(p,"payload.valueDB%payload.valueSB18",12d);
		checkCalc(p,"payload.valueJB%payload.valueSB18",12L);
		checkCalc(p,"payload.valueIB%payload.valueSB18",12);

		checkCalc(p,"payload.valueS%payload.valueSB18",12);
		checkCalc(p,"payload.valueB%payload.valueSB18",12);
		checkCalc(p,"payload.valueF%payload.valueSB18",12f);
		checkCalc(p,"payload.valueD%payload.valueSB18",12d);
		checkCalc(p,"payload.valueJ%payload.valueSB18",12L);
		checkCalc(p,"payload.valueI%payload.valueSB18",12);

		// right is a byte
		checkCalc(p,"payload.valueSB%payload.valueB18",12);
		checkCalc(p,"payload.valueBB%payload.valueB18",12);
		checkCalc(p,"payload.valueFB%payload.valueB18",12f);
		checkCalc(p,"payload.valueDB%payload.valueB18",12d);
		checkCalc(p,"payload.valueJB%payload.valueB18",12L);
		checkCalc(p,"payload.valueIB%payload.valueB18",12);

		checkCalc(p,"payload.valueS%payload.valueB18",12);
		checkCalc(p,"payload.valueB%payload.valueB18",12);
		checkCalc(p,"payload.valueF%payload.valueB18",12f);
		checkCalc(p,"payload.valueD%payload.valueB18",12d);
		checkCalc(p,"payload.valueJ%payload.valueB18",12L);
		checkCalc(p,"payload.valueI%payload.valueB18",12);

		checkCalc(p,"payload.valueSB%payload.valueBB18",12);
		checkCalc(p,"payload.valueBB%payload.valueBB18",12);
		checkCalc(p,"payload.valueFB%payload.valueBB18",12f);
		checkCalc(p,"payload.valueDB%payload.valueBB18",12d);
		checkCalc(p,"payload.valueJB%payload.valueBB18",12L);
		checkCalc(p,"payload.valueIB%payload.valueBB18",12);

		checkCalc(p,"payload.valueS%payload.valueBB18",12);
		checkCalc(p,"payload.valueB%payload.valueBB18",12);
		checkCalc(p,"payload.valueF%payload.valueBB18",12f);
		checkCalc(p,"payload.valueD%payload.valueBB18",12d);
		checkCalc(p,"payload.valueJ%payload.valueBB18",12L);
		checkCalc(p,"payload.valueI%payload.valueBB18",12);
	}

	@Test
	public void opMultiply() throws Exception {
		expression = parse("2*2");
		expression.getValue();
		assertCanCompile(expression);
		assertEquals(4, expression.getValue());

		expression = parse("2L*2L");
		expression.getValue();
		assertCanCompile(expression);
		assertEquals(4L, expression.getValue());

		expression = parse("2.0f*2.0f");
		expression.getValue();
		assertCanCompile(expression);
		assertEquals(4.0f, expression.getValue());

		expression = parse("3.0d*4.0d");
		expression.getValue();
		assertCanCompile(expression);
		assertEquals(12.0d, expression.getValue());

		expression = parse("T(Float).valueOf(2.0f)*6");
		assertEquals(12.0f, expression.getValue());
		assertCanCompile(expression);
		assertEquals(12.0f, expression.getValue());

		expression = parse("T(Float).valueOf(8.0f)*T(Float).valueOf(3.0f)");
		assertEquals(24.0f, expression.getValue());
		assertCanCompile(expression);
		assertEquals(24.0f, expression.getValue());

		expression = parse("11L*T(Long).valueOf(4L)");
		assertEquals(44L, expression.getValue());
		assertCanCompile(expression);
		assertEquals(44L, expression.getValue());

		expression = parse("T(Long).valueOf(9L)*6");
		assertEquals(54L, expression.getValue());
		assertCanCompile(expression);
		assertEquals(54L, expression.getValue());

		expression = parse("T(Long).valueOf(4L)*T(Long).valueOf(3L)");
		assertEquals(12L, expression.getValue());
		assertCanCompile(expression);
		assertEquals(12L, expression.getValue());

		expression = parse("8L*T(Long).valueOf(2L)");
		assertEquals(16L, expression.getValue());
		assertCanCompile(expression);
		assertEquals(16L, expression.getValue());

		expression = parse("T(Float).valueOf(8.0f)*-T(Float).valueOf(3.0f)");
		assertEquals(-24.0f, expression.getValue());
		assertCanCompile(expression);
		assertEquals(-24.0f, expression.getValue());
	}

	@Test
	public void opDivide() throws Exception {
		expression = parse("2/2");
		expression.getValue();
		assertCanCompile(expression);
		assertEquals(1, expression.getValue());

		expression = parse("2L/2L");
		expression.getValue();
		assertCanCompile(expression);
		assertEquals(1L, expression.getValue());

		expression = parse("2.0f/2.0f");
		expression.getValue();
		assertCanCompile(expression);
		assertEquals(1.0f, expression.getValue());

		expression = parse("3.0d/4.0d");
		expression.getValue();
		assertCanCompile(expression);
		assertEquals(0.75d, expression.getValue());

		expression = parse("T(Float).valueOf(6.0f)/2");
		assertEquals(3.0f, expression.getValue());
		assertCanCompile(expression);
		assertEquals(3.0f, expression.getValue());

		expression = parse("T(Float).valueOf(8.0f)/T(Float).valueOf(2.0f)");
		assertEquals(4.0f, expression.getValue());
		assertCanCompile(expression);
		assertEquals(4.0f, expression.getValue());

		expression = parse("12L/T(Long).valueOf(4L)");
		assertEquals(3L, expression.getValue());
		assertCanCompile(expression);
		assertEquals(3L, expression.getValue());

		expression = parse("T(Long).valueOf(44L)/11");
		assertEquals(4L, expression.getValue());
		assertCanCompile(expression);
		assertEquals(4L, expression.getValue());

		expression = parse("T(Long).valueOf(4L)/T(Long).valueOf(2L)");
		assertEquals(2L, expression.getValue());
		assertCanCompile(expression);
		assertEquals(2L, expression.getValue());

		expression = parse("8L/T(Long).valueOf(2L)");
		assertEquals(4L, expression.getValue());
		assertCanCompile(expression);
		assertEquals(4L, expression.getValue());

		expression = parse("T(Float).valueOf(8.0f)/-T(Float).valueOf(4.0f)");
		assertEquals(-2.0f, expression.getValue());
		assertCanCompile(expression);
		assertEquals(-2.0f, expression.getValue());
	}

	@Test
	public void opModulus_12041() throws Exception {
		expression = parse("2%2");
		assertEquals(0, expression.getValue());
		assertCanCompile(expression);
		assertEquals(0, expression.getValue());

		expression = parse("payload%2==0");
		assertTrue(expression.getValue(new GenericMessageTestHelper<>(4), Boolean.TYPE));
		assertFalse(expression.getValue(new GenericMessageTestHelper<>(5), Boolean.TYPE));
		assertCanCompile(expression);
		assertTrue(expression.getValue(new GenericMessageTestHelper<>(4), Boolean.TYPE));
		assertFalse(expression.getValue(new GenericMessageTestHelper<>(5), Boolean.TYPE));

		expression = parse("8%3");
		assertEquals(2, expression.getValue());
		assertCanCompile(expression);
		assertEquals(2, expression.getValue());

		expression = parse("17L%5L");
		assertEquals(2L, expression.getValue());
		assertCanCompile(expression);
		assertEquals(2L, expression.getValue());

		expression = parse("3.0f%2.0f");
		assertEquals(1.0f, expression.getValue());
		assertCanCompile(expression);
		assertEquals(1.0f, expression.getValue());

		expression = parse("3.0d%4.0d");
		assertEquals(3.0d, expression.getValue());
		assertCanCompile(expression);
		assertEquals(3.0d, expression.getValue());

		expression = parse("T(Float).valueOf(6.0f)%2");
		assertEquals(0.0f, expression.getValue());
		assertCanCompile(expression);
		assertEquals(0.0f, expression.getValue());

		expression = parse("T(Float).valueOf(6.0f)%4");
		assertEquals(2.0f, expression.getValue());
		assertCanCompile(expression);
		assertEquals(2.0f, expression.getValue());

		expression = parse("T(Float).valueOf(8.0f)%T(Float).valueOf(3.0f)");
		assertEquals(2.0f, expression.getValue());
		assertCanCompile(expression);
		assertEquals(2.0f, expression.getValue());

		expression = parse("13L%T(Long).valueOf(4L)");
		assertEquals(1L, expression.getValue());
		assertCanCompile(expression);
		assertEquals(1L, expression.getValue());

		expression = parse("T(Long).valueOf(44L)%12");
		assertEquals(8L, expression.getValue());
		assertCanCompile(expression);
		assertEquals(8L, expression.getValue());

		expression = parse("T(Long).valueOf(9L)%T(Long).valueOf(2L)");
		assertEquals(1L, expression.getValue());
		assertCanCompile(expression);
		assertEquals(1L, expression.getValue());

		expression = parse("7L%T(Long).valueOf(2L)");
		assertEquals(1L, expression.getValue());
		assertCanCompile(expression);
		assertEquals(1L, expression.getValue());

		expression = parse("T(Float).valueOf(9.0f)%-T(Float).valueOf(4.0f)");
		assertEquals(1.0f, expression.getValue());
		assertCanCompile(expression);
		assertEquals(1.0f, expression.getValue());
	}

	@Test
	public void compilationOfBasicNullSafeMethodReference() {
		SpelExpressionParser parser = new SpelExpressionParser(
				new SpelParserConfiguration(SpelCompilerMode.OFF, getClass().getClassLoader()));
		SpelExpression expression = parser.parseRaw("#it?.equals(3)");
		StandardEvaluationContext context = new StandardEvaluationContext(new Object[] {1});
		context.setVariable("it", 3);
		expression.setEvaluationContext(context);
		assertTrue(expression.getValue(Boolean.class));
		context.setVariable("it", null);
		assertNull(expression.getValue(Boolean.class));

		assertCanCompile(expression);

		context.setVariable("it", 3);
		assertTrue(expression.getValue(Boolean.class));
		context.setVariable("it", null);
		assertNull(expression.getValue(Boolean.class));
	}

	@Test
	public void failsWhenSettingContextForExpression_SPR12326() {
		SpelExpressionParser parser = new SpelExpressionParser(
				new SpelParserConfiguration(SpelCompilerMode.OFF, getClass().getClassLoader()));
		Person3 person = new Person3("foo", 1);
		SpelExpression expression = parser.parseRaw("#it?.age?.equals([0])");
		StandardEvaluationContext context = new StandardEvaluationContext(new Object[] {1});
		context.setVariable("it", person);
		expression.setEvaluationContext(context);
		assertTrue(expression.getValue(Boolean.class));
		// This will trigger compilation (second usage)
		assertTrue(expression.getValue(Boolean.class));
		context.setVariable("it", null);
		assertNull(expression.getValue(Boolean.class));

		assertCanCompile(expression);

		context.setVariable("it", person);
		assertTrue(expression.getValue(Boolean.class));
		context.setVariable("it", null);
		assertNull(expression.getValue(Boolean.class));
	}


	/**
	 * Test variants of using T(...) and static/non-static method/property/field references.
	 */
	@Test
	public void constructorReference_SPR13781() {
		// Static field access on a T() referenced type
		expression = parser.parseExpression("T(java.util.Locale).ENGLISH");
		assertEquals("en", expression.getValue().toString());
		assertCanCompile(expression);
		assertEquals("en", expression.getValue().toString());

		// The actual expression from the bug report. It fails if the ENGLISH reference fails
		// to pop the type reference for Locale off the stack (if it isn't popped then
		// toLowerCase() will be called with a Locale parameter). In this situation the
		// code generation for ENGLISH should notice there is something on the stack that
		// is not required and pop it off.
		expression = parser.parseExpression("#userId.toString().toLowerCase(T(java.util.Locale).ENGLISH)");
		StandardEvaluationContext context = new StandardEvaluationContext();
		context.setVariable("userId", "RoDnEy");
		assertEquals("rodney", expression.getValue(context));
		assertCanCompile(expression);
		assertEquals("rodney", expression.getValue(context));

		// Property access on a class object
		expression = parser.parseExpression("T(String).name");
		assertEquals("java.lang.String", expression.getValue());
		assertCanCompile(expression);
		assertEquals("java.lang.String", expression.getValue());

		// Now the type reference isn't on the stack, and needs loading
		context = new StandardEvaluationContext(String.class);
		expression = parser.parseExpression("name");
		assertEquals("java.lang.String", expression.getValue(context));
		assertCanCompile(expression);
		assertEquals("java.lang.String", expression.getValue(context));

		expression = parser.parseExpression("T(String).getName()");
		assertEquals("java.lang.String", expression.getValue());
		assertCanCompile(expression);
		assertEquals("java.lang.String", expression.getValue());

		// These tests below verify that the chain of static accesses (either method/property or field)
		// leave the right thing on top of the stack for processing by any outer consuming code.
		// Here the consuming code is the String.valueOf() function.  If the wrong thing were on
		// the stack (for example if the compiled code for static methods wasn't popping the
		// previous thing off the stack) the valueOf() would operate on the wrong value.

		String shclass = StaticsHelper.class.getName();
		// Basic chain: property access then method access
		expression = parser.parseExpression("T(String).valueOf(T(String).name.valueOf(1))");
		assertEquals("1", expression.getValue());
		assertCanCompile(expression);
		assertEquals("1", expression.getValue());

		// chain of statics ending with static method
		expression = parser.parseExpression("T(String).valueOf(T(" + shclass + ").methoda().methoda().methodb())");
		assertEquals("mb", expression.getValue());
		assertCanCompile(expression);
		assertEquals("mb", expression.getValue());

		// chain of statics ending with static field
		expression = parser.parseExpression("T(String).valueOf(T(" + shclass + ").fielda.fielda.fieldb)");
		assertEquals("fb", expression.getValue());
		assertCanCompile(expression);
		assertEquals("fb", expression.getValue());

		// chain of statics ending with static property access
		expression = parser.parseExpression("T(String).valueOf(T(" + shclass + ").propertya.propertya.propertyb)");
		assertEquals("pb", expression.getValue());
		assertCanCompile(expression);
		assertEquals("pb", expression.getValue());

		// variety chain
		expression = parser.parseExpression("T(String).valueOf(T(" + shclass + ").fielda.methoda().propertya.fieldb)");
		assertEquals("fb", expression.getValue());
		assertCanCompile(expression);
		assertEquals("fb", expression.getValue());

		expression = parser.parseExpression("T(String).valueOf(fielda.fieldb)");
		assertEquals("fb", expression.getValue(StaticsHelper.sh));
		assertCanCompile(expression);
		assertEquals("fb", expression.getValue(StaticsHelper.sh));

		expression = parser.parseExpression("T(String).valueOf(propertya.propertyb)");
		assertEquals("pb", expression.getValue(StaticsHelper.sh));
		assertCanCompile(expression);
		assertEquals("pb", expression.getValue(StaticsHelper.sh));

		expression = parser.parseExpression("T(String).valueOf(methoda().methodb())");
		assertEquals("mb", expression.getValue(StaticsHelper.sh));
		assertCanCompile(expression);
		assertEquals("mb", expression.getValue(StaticsHelper.sh));

	}

	@Test
	public void constructorReference_SPR12326() {
		String type = getClass().getName();
		String prefix = "new " + type + ".Obj";

		expression = parser.parseExpression(prefix + "([0])");
		assertEquals("test", ((Obj) expression.getValue(new Object[] {"test"})).param1);
		assertCanCompile(expression);
		assertEquals("test", ((Obj) expression.getValue(new Object[] {"test"})).param1);

		expression = parser.parseExpression(prefix + "2('foo','bar').output");
		assertEquals("foobar", expression.getValue(String.class));
		assertCanCompile(expression);
		assertEquals("foobar", expression.getValue(String.class));

		expression = parser.parseExpression(prefix + "2('foo').output");
		assertEquals("foo", expression.getValue(String.class));
		assertCanCompile(expression);
		assertEquals("foo", expression.getValue(String.class));

		expression = parser.parseExpression(prefix + "2().output");
		assertEquals("", expression.getValue(String.class));
		assertCanCompile(expression);
		assertEquals("", expression.getValue(String.class));

		expression = parser.parseExpression(prefix + "3(1,2,3).output");
		assertEquals("123", expression.getValue(String.class));
		assertCanCompile(expression);
		assertEquals("123", expression.getValue(String.class));

		expression = parser.parseExpression(prefix + "3(1).output");
		assertEquals("1", expression.getValue(String.class));
		assertCanCompile(expression);
		assertEquals("1", expression.getValue(String.class));

		expression = parser.parseExpression(prefix + "3().output");
		assertEquals("", expression.getValue(String.class));
		assertCanCompile(expression);
		assertEquals("", expression.getValue(String.class));

		expression = parser.parseExpression(prefix + "3('abc',5.0f,1,2,3).output");
		assertEquals("abc:5.0:123", expression.getValue(String.class));
		assertCanCompile(expression);
		assertEquals("abc:5.0:123", expression.getValue(String.class));

		expression = parser.parseExpression(prefix + "3('abc',5.0f,1).output");
		assertEquals("abc:5.0:1", expression.getValue(String.class));
		assertCanCompile(expression);
		assertEquals("abc:5.0:1", expression.getValue(String.class));

		expression = parser.parseExpression(prefix + "3('abc',5.0f).output");
		assertEquals("abc:5.0:", expression.getValue(String.class));
		assertCanCompile(expression);
		assertEquals("abc:5.0:", expression.getValue(String.class));

		expression = parser.parseExpression(prefix + "4(#root).output");
		assertEquals("123", expression.getValue(new int[] {1,2,3}, String.class));
		assertCanCompile(expression);
		assertEquals("123", expression.getValue(new int[] {1,2,3}, String.class));
	}

	@Test
	public void methodReferenceMissingCastAndRootObjectAccessing_SPR12326() {
		// Need boxing code on the 1 so that toString() can be called
		expression = parser.parseExpression("1.toString()");
		assertEquals("1", expression.getValue());
		assertCanCompile(expression);
		assertEquals("1", expression.getValue());

		expression = parser.parseExpression("#it?.age.equals([0])");
		Person person = new Person(1);
		StandardEvaluationContext context = new StandardEvaluationContext(new Object[] {person.getAge()});
		context.setVariable("it", person);
		assertTrue(expression.getValue(context, Boolean.class));
		assertCanCompile(expression);
		assertTrue(expression.getValue(context, Boolean.class));

		// Variant of above more like what was in the bug report:
		SpelExpressionParser parser = new SpelExpressionParser(
				new SpelParserConfiguration(SpelCompilerMode.IMMEDIATE, getClass().getClassLoader()));

		SpelExpression ex = parser.parseRaw("#it?.age.equals([0])");
		context = new StandardEvaluationContext(new Object[] {person.getAge()});
		context.setVariable("it", person);
		assertTrue(ex.getValue(context, Boolean.class));
		assertTrue(ex.getValue(context, Boolean.class));

		PersonInOtherPackage person2 = new PersonInOtherPackage(1);
		ex = parser.parseRaw("#it?.age.equals([0])");
		context = new StandardEvaluationContext(new Object[] {person2.getAge()});
		context.setVariable("it", person2);
		assertTrue(ex.getValue(context, Boolean.class));
		assertTrue(ex.getValue(context, Boolean.class));

		ex = parser.parseRaw("#it?.age.equals([0])");
		context = new StandardEvaluationContext(new Object[] {person2.getAge()});
		context.setVariable("it", person2);
		assertTrue((Boolean) ex.getValue(context));
		assertTrue((Boolean) ex.getValue(context));
	}

	@Test
	public void constructorReference() throws Exception {
		// simple ctor
		expression = parser.parseExpression("new String('123')");
		assertEquals("123", expression.getValue());
		assertCanCompile(expression);
		assertEquals("123", expression.getValue());

		String testclass8 = "org.springframework.expression.spel.SpelCompilationCoverageTests$TestClass8";
		// multi arg ctor that includes primitives
		expression = parser.parseExpression("new " + testclass8 + "(42,'123',4.0d,true)");
		assertEquals(testclass8, expression.getValue().getClass().getName());
		assertCanCompile(expression);
		Object o = expression.getValue();
		assertEquals(testclass8,o.getClass().getName());
		TestClass8 tc8 = (TestClass8) o;
		assertEquals(42, tc8.i);
		assertEquals("123", tc8.s);
		assertEquals(4.0d, tc8.d, 0.5d);
		assertEquals(true, tc8.z);

		// no-arg ctor
		expression = parser.parseExpression("new " + testclass8 + "()");
		assertEquals(testclass8, expression.getValue().getClass().getName());
		assertCanCompile(expression);
		o = expression.getValue();
		assertEquals(testclass8,o.getClass().getName());

		// pass primitive to reference type ctor
		expression = parser.parseExpression("new " + testclass8 + "(42)");
		assertEquals(testclass8, expression.getValue().getClass().getName());
		assertCanCompile(expression);
		o = expression.getValue();
		assertEquals(testclass8,o.getClass().getName());
		tc8 = (TestClass8) o;
		assertEquals(42, tc8.i);

		// private class, can't compile it
		String testclass9 = "org.springframework.expression.spel.SpelCompilationCoverageTests$TestClass9";
		expression = parser.parseExpression("new " + testclass9 + "(42)");
		assertEquals(testclass9, expression.getValue().getClass().getName());
		assertCantCompile(expression);
	}

	@Test
	public void methodReferenceReflectiveMethodSelectionWithVarargs() throws Exception {
		TestClass10 tc = new TestClass10();

		// Should call the non varargs version of concat
		// (which causes the '::' prefix in test output)
		expression = parser.parseExpression("concat('test')");
		assertCantCompile(expression);
		expression.getValue(tc);
		assertEquals("::test", tc.s);
		assertCanCompile(expression);
		tc.reset();
		expression.getValue(tc);
		assertEquals("::test", tc.s);
		tc.reset();

		// This will call the varargs concat with an empty array
		expression = parser.parseExpression("concat()");
		assertCantCompile(expression);
		expression.getValue(tc);
		assertEquals("", tc.s);
		assertCanCompile(expression);
		tc.reset();
		expression.getValue(tc);
		assertEquals("", tc.s);
		tc.reset();

		// Should call the non varargs version of concat
		// (which causes the '::' prefix in test output)
		expression = parser.parseExpression("concat2('test')");
		assertCantCompile(expression);
		expression.getValue(tc);
		assertEquals("::test", tc.s);
		assertCanCompile(expression);
		tc.reset();
		expression.getValue(tc);
		assertEquals("::test", tc.s);
		tc.reset();

		// This will call the varargs concat with an empty array
		expression = parser.parseExpression("concat2()");
		assertCantCompile(expression);
		expression.getValue(tc);
		assertEquals("", tc.s);
		assertCanCompile(expression);
		tc.reset();
		expression.getValue(tc);
		assertEquals("", tc.s);
		tc.reset();
	}

	@Test
	public void methodReferenceVarargs() throws Exception {
		TestClass5 tc = new TestClass5();

		// varargs string
		expression = parser.parseExpression("eleven()");
		assertCantCompile(expression);
		expression.getValue(tc);
		assertEquals("", tc.s);
		assertCanCompile(expression);
		tc.reset();
		expression.getValue(tc);
		assertEquals("", tc.s);
		tc.reset();

		// varargs string
		expression = parser.parseExpression("eleven('aaa')");
		assertCantCompile(expression);
		expression.getValue(tc);
		assertEquals("aaa", tc.s);
		assertCanCompile(expression);
		tc.reset();
		expression.getValue(tc);
		assertEquals("aaa", tc.s);
		tc.reset();

		// varargs string
		expression = parser.parseExpression("eleven(stringArray)");
		assertCantCompile(expression);
		expression.getValue(tc);
		assertEquals("aaabbbccc", tc.s);
		assertCanCompile(expression);
		tc.reset();
		expression.getValue(tc);
		assertEquals("aaabbbccc", tc.s);
		tc.reset();

		// varargs string
		expression = parser.parseExpression("eleven('aaa','bbb','ccc')");
		assertCantCompile(expression);
		expression.getValue(tc);
		assertEquals("aaabbbccc", tc.s);
		assertCanCompile(expression);
		tc.reset();
		expression.getValue(tc);
		assertEquals("aaabbbccc", tc.s);
		tc.reset();

		expression = parser.parseExpression("sixteen('aaa','bbb','ccc')");
		assertCantCompile(expression);
		expression.getValue(tc);
		assertEquals("aaabbbccc", tc.s);
		assertCanCompile(expression);
		tc.reset();
		expression.getValue(tc);
		assertEquals("aaabbbccc", tc.s);
		tc.reset();

		// TODO Fails related to conversion service converting a String[] to satisfy Object...
//		expression = parser.parseExpression("sixteen(stringArray)");
//		assertCantCompile(expression);
//		expression.getValue(tc);
//		assertEquals("aaabbbccc", tc.s);
//		assertCanCompile(expression);
//		tc.reset();
//		expression.getValue(tc);
//		assertEquals("aaabbbccc", tc.s);
//		tc.reset();

		// varargs int
		expression = parser.parseExpression("twelve(1,2,3)");
		assertCantCompile(expression);
		expression.getValue(tc);
		assertEquals(6, tc.i);
		assertCanCompile(expression);
		tc.reset();
		expression.getValue(tc);
		assertEquals(6, tc.i);
		tc.reset();

		expression = parser.parseExpression("twelve(1)");
		assertCantCompile(expression);
		expression.getValue(tc);
		assertEquals(1, tc.i);
		assertCanCompile(expression);
		tc.reset();
		expression.getValue(tc);
		assertEquals(1, tc.i);
		tc.reset();

		// one string then varargs string
		expression = parser.parseExpression("thirteen('aaa','bbb','ccc')");
		assertCantCompile(expression);
		expression.getValue(tc);
		assertEquals("aaa::bbbccc", tc.s);
		assertCanCompile(expression);
		tc.reset();
		expression.getValue(tc);
		assertEquals("aaa::bbbccc", tc.s);
		tc.reset();

		// nothing passed to varargs parameter
		expression = parser.parseExpression("thirteen('aaa')");
		assertCantCompile(expression);
		expression.getValue(tc);
		assertEquals("aaa::", tc.s);
		assertCanCompile(expression);
		tc.reset();
		expression.getValue(tc);
		assertEquals("aaa::", tc.s);
		tc.reset();

		// nested arrays
		expression = parser.parseExpression("fourteen('aaa',stringArray,stringArray)");
		assertCantCompile(expression);
		expression.getValue(tc);
		assertEquals("aaa::{aaabbbccc}{aaabbbccc}", tc.s);
		assertCanCompile(expression);
		tc.reset();
		expression.getValue(tc);
		assertEquals("aaa::{aaabbbccc}{aaabbbccc}", tc.s);
		tc.reset();

		// nested primitive array
		expression = parser.parseExpression("fifteen('aaa',intArray,intArray)");
		assertCantCompile(expression);
		expression.getValue(tc);
		assertEquals("aaa::{112233}{112233}", tc.s);
		assertCanCompile(expression);
		tc.reset();
		expression.getValue(tc);
		assertEquals("aaa::{112233}{112233}", tc.s);
		tc.reset();

		// varargs boolean
		expression = parser.parseExpression("arrayz(true,true,false)");
		assertCantCompile(expression);
		expression.getValue(tc);
		assertEquals("truetruefalse", tc.s);
		assertCanCompile(expression);
		tc.reset();
		expression.getValue(tc);
		assertEquals("truetruefalse", tc.s);
		tc.reset();

		expression = parser.parseExpression("arrayz(true)");
		assertCantCompile(expression);
		expression.getValue(tc);
		assertEquals("true", tc.s);
		assertCanCompile(expression);
		tc.reset();
		expression.getValue(tc);
		assertEquals("true", tc.s);
		tc.reset();

		// varargs short
		expression = parser.parseExpression("arrays(s1,s2,s3)");
		assertCantCompile(expression);
		expression.getValue(tc);
		assertEquals("123", tc.s);
		assertCanCompile(expression);
		tc.reset();
		expression.getValue(tc);
		assertEquals("123", tc.s);
		tc.reset();

		expression = parser.parseExpression("arrays(s1)");
		assertCantCompile(expression);
		expression.getValue(tc);
		assertEquals("1", tc.s);
		assertCanCompile(expression);
		tc.reset();
		expression.getValue(tc);
		assertEquals("1", tc.s);
		tc.reset();

		// varargs double
		expression = parser.parseExpression("arrayd(1.0d,2.0d,3.0d)");
		assertCantCompile(expression);
		expression.getValue(tc);
		assertEquals("1.02.03.0", tc.s);
		assertCanCompile(expression);
		tc.reset();
		expression.getValue(tc);
		assertEquals("1.02.03.0", tc.s);
		tc.reset();

		expression = parser.parseExpression("arrayd(1.0d)");
		assertCantCompile(expression);
		expression.getValue(tc);
		assertEquals("1.0", tc.s);
		assertCanCompile(expression);
		tc.reset();
		expression.getValue(tc);
		assertEquals("1.0", tc.s);
		tc.reset();

		// varargs long
		expression = parser.parseExpression("arrayj(l1,l2,l3)");
		assertCantCompile(expression);
		expression.getValue(tc);
		assertEquals("123", tc.s);
		assertCanCompile(expression);
		tc.reset();
		expression.getValue(tc);
		assertEquals("123", tc.s);
		tc.reset();

		expression = parser.parseExpression("arrayj(l1)");
		assertCantCompile(expression);
		expression.getValue(tc);
		assertEquals("1", tc.s);
		assertCanCompile(expression);
		tc.reset();
		expression.getValue(tc);
		assertEquals("1", tc.s);
		tc.reset();

		// varargs char
		expression = parser.parseExpression("arrayc(c1,c2,c3)");
		assertCantCompile(expression);
		expression.getValue(tc);
		assertEquals("abc", tc.s);
		assertCanCompile(expression);
		tc.reset();
		expression.getValue(tc);
		assertEquals("abc", tc.s);
		tc.reset();

		expression = parser.parseExpression("arrayc(c1)");
		assertCantCompile(expression);
		expression.getValue(tc);
		assertEquals("a", tc.s);
		assertCanCompile(expression);
		tc.reset();
		expression.getValue(tc);
		assertEquals("a", tc.s);
		tc.reset();

		// varargs byte
		expression = parser.parseExpression("arrayb(b1,b2,b3)");
		assertCantCompile(expression);
		expression.getValue(tc);
		assertEquals("656667", tc.s);
		assertCanCompile(expression);
		tc.reset();
		expression.getValue(tc);
		assertEquals("656667", tc.s);
		tc.reset();

		expression = parser.parseExpression("arrayb(b1)");
		assertCantCompile(expression);
		expression.getValue(tc);
		assertEquals("65", tc.s);
		assertCanCompile(expression);
		tc.reset();
		expression.getValue(tc);
		assertEquals("65", tc.s);
		tc.reset();

		// varargs float
		expression = parser.parseExpression("arrayf(f1,f2,f3)");
		assertCantCompile(expression);
		expression.getValue(tc);
		assertEquals("1.02.03.0", tc.s);
		assertCanCompile(expression);
		tc.reset();
		expression.getValue(tc);
		assertEquals("1.02.03.0", tc.s);
		tc.reset();

		expression = parser.parseExpression("arrayf(f1)");
		assertCantCompile(expression);
		expression.getValue(tc);
		assertEquals("1.0", tc.s);
		assertCanCompile(expression);
		tc.reset();
		expression.getValue(tc);
		assertEquals("1.0", tc.s);
		tc.reset();
	}

	@Test
	public void methodReference() throws Exception {
		TestClass5 tc = new TestClass5();

		// non-static method, no args, void return
		expression = parser.parseExpression("one()");
		assertCantCompile(expression);
		expression.getValue(tc);
		assertCanCompile(expression);
		tc.reset();
		expression.getValue(tc);
		assertEquals(1, tc.i);
		tc.reset();

		// static method, no args, void return
		expression = parser.parseExpression("two()");
		assertCantCompile(expression);
		expression.getValue(tc);
		assertCanCompile(expression);
		tc.reset();
		expression.getValue(tc);
		assertEquals(1, TestClass5._i);
		tc.reset();

		// non-static method, reference type return
		expression = parser.parseExpression("three()");
		assertCantCompile(expression);
		expression.getValue(tc);
		assertCanCompile(expression);
		tc.reset();
		assertEquals("hello", expression.getValue(tc));
		tc.reset();

		// non-static method, primitive type return
		expression = parser.parseExpression("four()");
		assertCantCompile(expression);
		expression.getValue(tc);
		assertCanCompile(expression);
		tc.reset();
		assertEquals(3277700L, expression.getValue(tc));
		tc.reset();

		// static method, reference type return
		expression = parser.parseExpression("five()");
		assertCantCompile(expression);
		expression.getValue(tc);
		assertCanCompile(expression);
		tc.reset();
		assertEquals("hello", expression.getValue(tc));
		tc.reset();

		// static method, primitive type return
		expression = parser.parseExpression("six()");
		assertCantCompile(expression);
		expression.getValue(tc);
		assertCanCompile(expression);
		tc.reset();
		assertEquals(3277700L, expression.getValue(tc));
		tc.reset();

		// non-static method, one parameter of reference type
		expression = parser.parseExpression("seven(\"foo\")");
		assertCantCompile(expression);
		expression.getValue(tc);
		assertCanCompile(expression);
		tc.reset();
		expression.getValue(tc);
		assertEquals("foo", tc.s);
		tc.reset();

		// static method, one parameter of reference type
		expression = parser.parseExpression("eight(\"bar\")");
		assertCantCompile(expression);
		expression.getValue(tc);
		assertCanCompile(expression);
		tc.reset();
		expression.getValue(tc);
		assertEquals("bar", TestClass5._s);
		tc.reset();

		// non-static method, one parameter of primitive type
		expression = parser.parseExpression("nine(231)");
		assertCantCompile(expression);
		expression.getValue(tc);
		assertCanCompile(expression);
		tc.reset();
		expression.getValue(tc);
		assertEquals(231, tc.i);
		tc.reset();

		// static method, one parameter of primitive type
		expression = parser.parseExpression("ten(111)");
		assertCantCompile(expression);
		expression.getValue(tc);
		assertCanCompile(expression);
		tc.reset();
		expression.getValue(tc);
		assertEquals(111, TestClass5._i);
		tc.reset();

		// method that gets type converted parameters

		// Converting from an int to a string
		expression = parser.parseExpression("seven(123)");
		assertCantCompile(expression);
		expression.getValue(tc);
		assertEquals("123", tc.s);
		assertCantCompile(expression); // Uncompilable as argument conversion is occurring

		Expression expression = parser.parseExpression("'abcd'.substring(index1,index2)");
		String resultI = expression.getValue(new TestClass1(), String.class);
		assertCanCompile(expression);
		String resultC = expression.getValue(new TestClass1(), String.class);
		assertEquals("bc", resultI);
		assertEquals("bc", resultC);

		// Converting from an int to a Number
		expression = parser.parseExpression("takeNumber(123)");
		assertCantCompile(expression);
		expression.getValue(tc);
		assertEquals("123", tc.s);
		tc.reset();
		assertCanCompile(expression); // The generated code should include boxing of the int to a Number
		expression.getValue(tc);
		assertEquals("123", tc.s);

		// Passing a subtype
		expression = parser.parseExpression("takeNumber(T(Integer).valueOf(42))");
		assertCantCompile(expression);
		expression.getValue(tc);
		assertEquals("42", tc.s);
		tc.reset();
		assertCanCompile(expression); // The generated code should include boxing of the int to a Number
		expression.getValue(tc);
		assertEquals("42", tc.s);

		// Passing a subtype
		expression = parser.parseExpression("takeString(T(Integer).valueOf(42))");
		assertCantCompile(expression);
		expression.getValue(tc);
		assertEquals("42", tc.s);
		tc.reset();
		assertCantCompile(expression); // method takes a string and we are passing an Integer
	}

	@Test
	public void errorHandling() throws Exception {
		TestClass5 tc = new TestClass5();

		// changing target

		// from primitive array to reference type array
		int[] is = new int[] {1,2,3};
		String[] strings = new String[] {"a","b","c"};
		expression = parser.parseExpression("[1]");
		assertEquals(2, expression.getValue(is));
		assertCanCompile(expression);
		assertEquals(2, expression.getValue(is));

		try {
			assertEquals(2, expression.getValue(strings));
			fail();
		}
		catch (SpelEvaluationException see) {
			assertTrue(see.getCause() instanceof ClassCastException);
		}
		SpelCompiler.revertToInterpreted(expression);
		assertEquals("b", expression.getValue(strings));
		assertCanCompile(expression);
		assertEquals("b", expression.getValue(strings));


		tc.field = "foo";
		expression = parser.parseExpression("seven(field)");
		assertCantCompile(expression);
		expression.getValue(tc);
		assertEquals("foo", tc.s);
		assertCanCompile(expression);
		tc.reset();
		tc.field="bar";
		expression.getValue(tc);

		// method with changing parameter types (change reference type)
		tc.obj = "foo";
		expression = parser.parseExpression("seven(obj)");
		assertCantCompile(expression);
		expression.getValue(tc);
		assertEquals("foo", tc.s);
		assertCanCompile(expression);
		tc.reset();
		tc.obj=new Integer(42);
		try {
			expression.getValue(tc);
			fail();
		}
		catch (SpelEvaluationException see) {
			assertTrue(see.getCause() instanceof ClassCastException);
		}

		// method with changing target
		expression = parser.parseExpression("#root.charAt(0)");
		assertEquals('a', expression.getValue("abc"));
		assertCanCompile(expression);
		try {
			expression.getValue(new Integer(42));
			fail();
		}
		catch (SpelEvaluationException see) {
			// java.lang.Integer cannot be cast to java.lang.String
			assertTrue(see.getCause() instanceof ClassCastException);
		}
	}

	@Test
	public void methodReference_staticMethod() throws Exception {
		Expression expression = parser.parseExpression("T(Integer).valueOf(42)");
		int resultI = expression.getValue(new TestClass1(), Integer.TYPE);
		assertCanCompile(expression);
		int resultC = expression.getValue(new TestClass1(), Integer.TYPE);
		assertEquals(42, resultI);
		assertEquals(42, resultC);
	}

	@Test
	public void methodReference_literalArguments_int() throws Exception {
		Expression expression = parser.parseExpression("'abcd'.substring(1,3)");
		String resultI = expression.getValue(new TestClass1(), String.class);
		assertCanCompile(expression);
		String resultC = expression.getValue(new TestClass1(), String.class);
		assertEquals("bc", resultI);
		assertEquals("bc", resultC);
	}

	@Test
	public void methodReference_simpleInstanceMethodNoArg() throws Exception {
		Expression expression = parser.parseExpression("toString()");
		String resultI = expression.getValue(42, String.class);
		assertCanCompile(expression);
		String resultC = expression.getValue(42, String.class);
		assertEquals("42", resultI);
		assertEquals("42", resultC);
	}

	@Test
	public void methodReference_simpleInstanceMethodNoArgReturnPrimitive() throws Exception {
		expression = parser.parseExpression("intValue()");
		int resultI = expression.getValue(new Integer(42), Integer.TYPE);
		assertEquals(42, resultI);
		assertCanCompile(expression);
		int resultC = expression.getValue(new Integer(42), Integer.TYPE);
		assertEquals(42, resultC);
	}

	@Test
	public void methodReference_simpleInstanceMethodOneArgReturnPrimitive1() throws Exception {
		Expression expression = parser.parseExpression("indexOf('b')");
		int resultI = expression.getValue("abc", Integer.TYPE);
		assertCanCompile(expression);
		int resultC = expression.getValue("abc", Integer.TYPE);
		assertEquals(1, resultI);
		assertEquals(1, resultC);
	}

	@Test
	public void methodReference_simpleInstanceMethodOneArgReturnPrimitive2() throws Exception {
		expression = parser.parseExpression("charAt(2)");
		char resultI = expression.getValue("abc", Character.TYPE);
		assertEquals('c', resultI);
		assertCanCompile(expression);
		char resultC = expression.getValue("abc", Character.TYPE);
		assertEquals('c', resultC);
	}

	@Test
	public void compoundExpression() throws Exception {
		Payload payload = new Payload();
		expression = parser.parseExpression("DR[0]");
		assertEquals("instanceof Two", expression.getValue(payload).toString());
		assertCanCompile(expression);
		assertEquals("instanceof Two", expression.getValue(payload).toString());
		ast = getAst();
		assertEquals("Lorg/springframework/expression/spel/SpelCompilationCoverageTests$Two", ast.getExitDescriptor());

		expression = parser.parseExpression("holder.three");
		assertEquals("org.springframework.expression.spel.SpelCompilationCoverageTests$Three", expression.getValue(payload).getClass().getName());
		assertCanCompile(expression);
		assertEquals("org.springframework.expression.spel.SpelCompilationCoverageTests$Three", expression.getValue(payload).getClass().getName());
		ast = getAst();
		assertEquals("Lorg/springframework/expression/spel/SpelCompilationCoverageTests$Three", ast.getExitDescriptor());

		expression = parser.parseExpression("DR[0]");
		assertEquals("org.springframework.expression.spel.SpelCompilationCoverageTests$Two", expression.getValue(payload).getClass().getName());
		assertCanCompile(expression);
		assertEquals("org.springframework.expression.spel.SpelCompilationCoverageTests$Two", expression.getValue(payload).getClass().getName());
		assertEquals("Lorg/springframework/expression/spel/SpelCompilationCoverageTests$Two", getAst().getExitDescriptor());

		expression = parser.parseExpression("DR[0].three");
		assertEquals("org.springframework.expression.spel.SpelCompilationCoverageTests$Three", expression.getValue(payload).getClass().getName());
		assertCanCompile(expression);
		assertEquals("org.springframework.expression.spel.SpelCompilationCoverageTests$Three", expression.getValue(payload).getClass().getName());
		ast = getAst();
		assertEquals("Lorg/springframework/expression/spel/SpelCompilationCoverageTests$Three", ast.getExitDescriptor());

		expression = parser.parseExpression("DR[0].three.four");
		assertEquals(0.04d, expression.getValue(payload));
		assertCanCompile(expression);
		assertEquals(0.04d, expression.getValue(payload));
		assertEquals("D", getAst().getExitDescriptor());
	}

	@Test
	public void mixingItUp_indexerOpEqTernary() throws Exception {
		Map<String, String> m = new HashMap<>();
		m.put("andy","778");

		expression = parse("['andy']==null?1:2");
		assertEquals(2, expression.getValue(m));
		assertCanCompile(expression);
		assertEquals(2, expression.getValue(m));
		m.remove("andy");
		assertEquals(1, expression.getValue(m));
	}

	@Test
	public void propertyReference() throws Exception {
		TestClass6 tc = new TestClass6();

		// non static field
		expression = parser.parseExpression("orange");
		assertCantCompile(expression);
		assertEquals("value1", expression.getValue(tc));
		assertCanCompile(expression);
		assertEquals("value1", expression.getValue(tc));

		// static field
		expression = parser.parseExpression("apple");
		assertCantCompile(expression);
		assertEquals("value2", expression.getValue(tc));
		assertCanCompile(expression);
		assertEquals("value2", expression.getValue(tc));

		// non static getter
		expression = parser.parseExpression("banana");
		assertCantCompile(expression);
		assertEquals("value3", expression.getValue(tc));
		assertCanCompile(expression);
		assertEquals("value3", expression.getValue(tc));

		// static getter
		expression = parser.parseExpression("plum");
		assertCantCompile(expression);
		assertEquals("value4", expression.getValue(tc));
		assertCanCompile(expression);
		assertEquals("value4", expression.getValue(tc));
	}

	@Test
	public void propertyReferenceVisibility_SPR12771() {
		StandardEvaluationContext ctx = new StandardEvaluationContext();
		ctx.setVariable("httpServletRequest", HttpServlet3RequestFactory.getOne());
		// Without a fix compilation was inserting a checkcast to a private type
		expression = parser.parseExpression("#httpServletRequest.servletPath");
		assertEquals("wibble", expression.getValue(ctx));
		assertCanCompile(expression);
		assertEquals("wibble", expression.getValue(ctx));
	}

	@SuppressWarnings("unchecked")
	@Test
	public void indexer() throws Exception {
		String[] sss = new String[] {"a","b","c"};
		Number[] ns = new Number[] {2,8,9};
		int[] is = new int[] {8,9,10};
		double[] ds = new double[] {3.0d,4.0d,5.0d};
		long[] ls = new long[] {2L,3L,4L};
		short[] ss = new short[] {(short)33,(short)44,(short)55};
		float[] fs = new float[] {6.0f,7.0f,8.0f};
		byte[] bs = new byte[] {(byte)2,(byte)3,(byte)4};
		char[] cs = new char[] {'a','b','c'};

		// Access String (reference type) array
		expression = parser.parseExpression("[0]");
		assertEquals("a", expression.getValue(sss));
		assertCanCompile(expression);
		assertEquals("a", expression.getValue(sss));
		assertEquals("Ljava/lang/String", getAst().getExitDescriptor());

		expression = parser.parseExpression("[1]");
		assertEquals(8, expression.getValue(ns));
		assertCanCompile(expression);
		assertEquals(8, expression.getValue(ns));
		assertEquals("Ljava/lang/Number", getAst().getExitDescriptor());

		// Access int array
		expression = parser.parseExpression("[2]");
		assertEquals(10, expression.getValue(is));
		assertCanCompile(expression);
		assertEquals(10, expression.getValue(is));
		assertEquals("I", getAst().getExitDescriptor());

		// Access double array
		expression = parser.parseExpression("[1]");
		assertEquals(4.0d, expression.getValue(ds));
		assertCanCompile(expression);
		assertEquals(4.0d, expression.getValue(ds));
		assertEquals("D", getAst().getExitDescriptor());

		// Access long array
		expression = parser.parseExpression("[0]");
		assertEquals(2L, expression.getValue(ls));
		assertCanCompile(expression);
		assertEquals(2L, expression.getValue(ls));
		assertEquals("J", getAst().getExitDescriptor());

		// Access short array
		expression = parser.parseExpression("[2]");
		assertEquals((short)55, expression.getValue(ss));
		assertCanCompile(expression);
		assertEquals((short)55, expression.getValue(ss));
		assertEquals("S", getAst().getExitDescriptor());

		// Access float array
		expression = parser.parseExpression("[0]");
		assertEquals(6.0f, expression.getValue(fs));
		assertCanCompile(expression);
		assertEquals(6.0f, expression.getValue(fs));
		assertEquals("F", getAst().getExitDescriptor());

		// Access byte array
		expression = parser.parseExpression("[2]");
		assertEquals((byte)4, expression.getValue(bs));
		assertCanCompile(expression);
		assertEquals((byte)4, expression.getValue(bs));
		assertEquals("B", getAst().getExitDescriptor());

		// Access char array
		expression = parser.parseExpression("[1]");
		assertEquals('b', expression.getValue(cs));
		assertCanCompile(expression);
		assertEquals('b', expression.getValue(cs));
		assertEquals("C", getAst().getExitDescriptor());

		// Collections
		List<String> strings = new ArrayList<>();
		strings.add("aaa");
		strings.add("bbb");
		strings.add("ccc");
		expression = parser.parseExpression("[1]");
		assertEquals("bbb", expression.getValue(strings));
		assertCanCompile(expression);
		assertEquals("bbb", expression.getValue(strings));
		assertEquals("Ljava/lang/Object", getAst().getExitDescriptor());

		List<Integer> ints = new ArrayList<>();
		ints.add(123);
		ints.add(456);
		ints.add(789);
		expression = parser.parseExpression("[2]");
		assertEquals(789, expression.getValue(ints));
		assertCanCompile(expression);
		assertEquals(789, expression.getValue(ints));
		assertEquals("Ljava/lang/Object", getAst().getExitDescriptor());

		// Maps
		Map<String, Integer> map1 = new HashMap<>();
		map1.put("aaa", 111);
		map1.put("bbb", 222);
		map1.put("ccc", 333);
		expression = parser.parseExpression("['aaa']");
		assertEquals(111, expression.getValue(map1));
		assertCanCompile(expression);
		assertEquals(111, expression.getValue(map1));
		assertEquals("Ljava/lang/Object", getAst().getExitDescriptor());

		// Object
		TestClass6 tc = new TestClass6();
		expression = parser.parseExpression("['orange']");
		assertEquals("value1", expression.getValue(tc));
		assertCanCompile(expression);
		assertEquals("value1", expression.getValue(tc));
		assertEquals("Ljava/lang/String", getAst().getExitDescriptor());

		expression = parser.parseExpression("['peach']");
		assertEquals(34L, expression.getValue(tc));
		assertCanCompile(expression);
		assertEquals(34L, expression.getValue(tc));
		assertEquals("J", getAst().getExitDescriptor());

		// getter
		expression = parser.parseExpression("['banana']");
		assertEquals("value3", expression.getValue(tc));
		assertCanCompile(expression);
		assertEquals("value3", expression.getValue(tc));
		assertEquals("Ljava/lang/String", getAst().getExitDescriptor());

		// list of arrays

		List<String[]> listOfStringArrays = new ArrayList<>();
		listOfStringArrays.add(new String[] {"a","b","c"});
		listOfStringArrays.add(new String[] {"d","e","f"});
		expression = parser.parseExpression("[1]");
		assertEquals("d e f", stringify(expression.getValue(listOfStringArrays)));
		assertCanCompile(expression);
		assertEquals("d e f", stringify(expression.getValue(listOfStringArrays)));
		assertEquals("Ljava/lang/Object", getAst().getExitDescriptor());

		expression = parser.parseExpression("[1][0]");
		assertEquals("d", stringify(expression.getValue(listOfStringArrays)));
		assertCanCompile(expression);
		assertEquals("d", stringify(expression.getValue(listOfStringArrays)));
		assertEquals("Ljava/lang/String", getAst().getExitDescriptor());

		List<Integer[]> listOfIntegerArrays = new ArrayList<>();
		listOfIntegerArrays.add(new Integer[] {1,2,3});
		listOfIntegerArrays.add(new Integer[] {4,5,6});
		expression = parser.parseExpression("[0]");
		assertEquals("1 2 3", stringify(expression.getValue(listOfIntegerArrays)));
		assertCanCompile(expression);
		assertEquals("1 2 3", stringify(expression.getValue(listOfIntegerArrays)));
		assertEquals("Ljava/lang/Object", getAst().getExitDescriptor());

		expression = parser.parseExpression("[0][1]");
		assertEquals(2, expression.getValue(listOfIntegerArrays));
		assertCanCompile(expression);
		assertEquals(2, expression.getValue(listOfIntegerArrays));
		assertEquals("Ljava/lang/Integer", getAst().getExitDescriptor());

		// array of lists
		List<String>[] stringArrayOfLists = new ArrayList[2];
		stringArrayOfLists[0] = new ArrayList<>();
		stringArrayOfLists[0].add("a");
		stringArrayOfLists[0].add("b");
		stringArrayOfLists[0].add("c");
		stringArrayOfLists[1] = new ArrayList<>();
		stringArrayOfLists[1].add("d");
		stringArrayOfLists[1].add("e");
		stringArrayOfLists[1].add("f");
		expression = parser.parseExpression("[1]");
		assertEquals("d e f", stringify(expression.getValue(stringArrayOfLists)));
		assertCanCompile(expression);
		assertEquals("d e f", stringify(expression.getValue(stringArrayOfLists)));
		assertEquals("Ljava/util/ArrayList", getAst().getExitDescriptor());

		expression = parser.parseExpression("[1][2]");
		assertEquals("f", stringify(expression.getValue(stringArrayOfLists)));
		assertCanCompile(expression);
		assertEquals("f", stringify(expression.getValue(stringArrayOfLists)));
		assertEquals("Ljava/lang/Object", getAst().getExitDescriptor());

		// array of arrays
		String[][] referenceTypeArrayOfArrays = new String[][] {new String[] {"a","b","c"},new String[] {"d","e","f"}};
		expression = parser.parseExpression("[1]");
		assertEquals("d e f", stringify(expression.getValue(referenceTypeArrayOfArrays)));
		assertCanCompile(expression);
		assertEquals("[Ljava/lang/String", getAst().getExitDescriptor());
		assertEquals("d e f", stringify(expression.getValue(referenceTypeArrayOfArrays)));
		assertEquals("[Ljava/lang/String", getAst().getExitDescriptor());

		expression = parser.parseExpression("[1][2]");
		assertEquals("f", stringify(expression.getValue(referenceTypeArrayOfArrays)));
		assertCanCompile(expression);
		assertEquals("f", stringify(expression.getValue(referenceTypeArrayOfArrays)));
		assertEquals("Ljava/lang/String", getAst().getExitDescriptor());

		int[][] primitiveTypeArrayOfArrays = new int[][] {new int[] {1,2,3},new int[] {4,5,6}};
		expression = parser.parseExpression("[1]");
		assertEquals("4 5 6", stringify(expression.getValue(primitiveTypeArrayOfArrays)));
		assertCanCompile(expression);
		assertEquals("4 5 6", stringify(expression.getValue(primitiveTypeArrayOfArrays)));
		assertEquals("[I", getAst().getExitDescriptor());

		expression = parser.parseExpression("[1][2]");
		assertEquals("6", stringify(expression.getValue(primitiveTypeArrayOfArrays)));
		assertCanCompile(expression);
		assertEquals("6", stringify(expression.getValue(primitiveTypeArrayOfArrays)));
		assertEquals("I", getAst().getExitDescriptor());

		// list of lists of reference types
		List<List<String>> listOfListOfStrings = new ArrayList<>();
		List<String> list = new ArrayList<>();
		list.add("a");
		list.add("b");
		list.add("c");
		listOfListOfStrings.add(list);
		list = new ArrayList<>();
		list.add("d");
		list.add("e");
		list.add("f");
		listOfListOfStrings.add(list);

		expression = parser.parseExpression("[1]");
		assertEquals("d e f", stringify(expression.getValue(listOfListOfStrings)));
		assertCanCompile(expression);
		assertEquals("Ljava/lang/Object", getAst().getExitDescriptor());
		assertEquals("d e f", stringify(expression.getValue(listOfListOfStrings)));
		assertEquals("Ljava/lang/Object", getAst().getExitDescriptor());

		expression = parser.parseExpression("[1][2]");
		assertEquals("f", stringify(expression.getValue(listOfListOfStrings)));
		assertCanCompile(expression);
		assertEquals("f", stringify(expression.getValue(listOfListOfStrings)));
		assertEquals("Ljava/lang/Object", getAst().getExitDescriptor());

		// Map of lists
		Map<String,List<String>> mapToLists = new HashMap<>();
		list = new ArrayList<>();
		list.add("a");
		list.add("b");
		list.add("c");
		mapToLists.put("foo", list);
		expression = parser.parseExpression("['foo']");
		assertEquals("a b c", stringify(expression.getValue(mapToLists)));
		assertCanCompile(expression);
		assertEquals("Ljava/lang/Object", getAst().getExitDescriptor());
		assertEquals("a b c", stringify(expression.getValue(mapToLists)));
		assertEquals("Ljava/lang/Object", getAst().getExitDescriptor());

		expression = parser.parseExpression("['foo'][2]");
		assertEquals("c", stringify(expression.getValue(mapToLists)));
		assertCanCompile(expression);
		assertEquals("c", stringify(expression.getValue(mapToLists)));
		assertEquals("Ljava/lang/Object", getAst().getExitDescriptor());

		// Map to array
		Map<String,int[]> mapToIntArray = new HashMap<>();
		StandardEvaluationContext ctx = new StandardEvaluationContext();
		ctx.addPropertyAccessor(new CompilableMapAccessor());
		mapToIntArray.put("foo",new int[] {1,2,3});
		expression = parser.parseExpression("['foo']");
		assertEquals("1 2 3", stringify(expression.getValue(mapToIntArray)));
		assertCanCompile(expression);
		assertEquals("Ljava/lang/Object", getAst().getExitDescriptor());
		assertEquals("1 2 3", stringify(expression.getValue(mapToIntArray)));
		assertEquals("Ljava/lang/Object", getAst().getExitDescriptor());

		expression = parser.parseExpression("['foo'][1]");
		assertEquals(2, expression.getValue(mapToIntArray));
		assertCanCompile(expression);
		assertEquals(2, expression.getValue(mapToIntArray));

		expression = parser.parseExpression("foo");
		assertEquals("1 2 3", stringify(expression.getValue(ctx, mapToIntArray)));
		assertCanCompile(expression);
		assertEquals("1 2 3", stringify(expression.getValue(ctx, mapToIntArray)));
		assertEquals("Ljava/lang/Object", getAst().getExitDescriptor());

		expression = parser.parseExpression("foo[1]");
		assertEquals(2, expression.getValue(ctx, mapToIntArray));
		assertCanCompile(expression);
		assertEquals(2, expression.getValue(ctx, mapToIntArray));

		expression = parser.parseExpression("['foo'][2]");
		assertEquals("3", stringify(expression.getValue(ctx, mapToIntArray)));
		assertCanCompile(expression);
		assertEquals("3", stringify(expression.getValue(ctx, mapToIntArray)));
		assertEquals("I", getAst().getExitDescriptor());

		// Map array
		Map<String, String>[] mapArray = new Map[1];
		mapArray[0] = new HashMap<>();
		mapArray[0].put("key", "value1");
		expression = parser.parseExpression("[0]");
		assertEquals("{key=value1}", stringify(expression.getValue(mapArray)));
		assertCanCompile(expression);
		assertEquals("Ljava/util/Map", getAst().getExitDescriptor());
		assertEquals("{key=value1}", stringify(expression.getValue(mapArray)));
		assertEquals("Ljava/util/Map", getAst().getExitDescriptor());

		expression = parser.parseExpression("[0]['key']");
		assertEquals("value1", stringify(expression.getValue(mapArray)));
		assertCanCompile(expression);
		assertEquals("value1", stringify(expression.getValue(mapArray)));
		assertEquals("Ljava/lang/Object", getAst().getExitDescriptor());
	}

	@Test
	public void plusNeedingCheckcast_SPR12426() {
		expression = parser.parseExpression("object + ' world'");
		Object v = expression.getValue(new FooObject());
		assertEquals("hello world", v);
		assertCanCompile(expression);
		assertEquals("hello world", v);

		expression = parser.parseExpression("object + ' world'");
		v = expression.getValue(new FooString());
		assertEquals("hello world", v);
		assertCanCompile(expression);
		assertEquals("hello world", v);
	}

	@Test
	public void mixingItUp_propertyAccessIndexerOpLtTernaryRootNull() throws Exception {
		Payload payload = new Payload();

		expression = parser.parseExpression("DR[0].three");
		Object v = expression.getValue(payload);
		assertEquals("Lorg/springframework/expression/spel/SpelCompilationCoverageTests$Three",
				getAst().getExitDescriptor());

		Expression expression = parser.parseExpression("DR[0].three.four lt 0.1d?#root:null");
		v = expression.getValue(payload);

		SpelExpression sExpr = (SpelExpression) expression;
		Ternary ternary = (Ternary) sExpr.getAST();
		OpLT oplt = (OpLT) ternary.getChild(0);
		CompoundExpression cExpr = (CompoundExpression) oplt.getLeftOperand();
		String cExprExitDescriptor = cExpr.getExitDescriptor();
		assertEquals("D", cExprExitDescriptor);
		assertEquals("Z", oplt.getExitDescriptor());

		assertCanCompile(expression);
		Object vc = expression.getValue(payload);
		assertEquals(payload, v);
		assertEquals(payload,vc);
		payload.DR[0].three.four = 0.13d;
		vc = expression.getValue(payload);
		assertNull(vc);
	}

	@Test
	public void variantGetter() throws Exception {
		Payload2Holder holder = new Payload2Holder();
		StandardEvaluationContext ctx = new StandardEvaluationContext();
		ctx.addPropertyAccessor(new MyAccessor());
		expression = parser.parseExpression("payload2.var1");
		Object v = expression.getValue(ctx,holder);
		assertEquals("abc", v);

		//	// time it interpreted
		//	long stime = System.currentTimeMillis();
		//	for (int i = 0; i < 100000; i++) {
		//		v = expression.getValue(ctx,holder);
		//	}
		//	System.out.println((System.currentTimeMillis() - stime));

		assertCanCompile(expression);
		v = expression.getValue(ctx,holder);
		assertEquals("abc", v);

		//	// time it compiled
		//	stime = System.currentTimeMillis();
		//	for (int i = 0; i < 100000; i++) {
		//		v = expression.getValue(ctx,holder);
		//	}
		//	System.out.println((System.currentTimeMillis() - stime));
	}

	@Test
	public void compilerWithGenerics_12040() {
		expression = parser.parseExpression("payload!=2");
		assertTrue(expression.getValue(new GenericMessageTestHelper<>(4), Boolean.class));
		assertCanCompile(expression);
		assertFalse(expression.getValue(new GenericMessageTestHelper<>(2), Boolean.class));

		expression = parser.parseExpression("2!=payload");
		assertTrue(expression.getValue(new GenericMessageTestHelper<>(4), Boolean.class));
		assertCanCompile(expression);
		assertFalse(expression.getValue(new GenericMessageTestHelper<>(2), Boolean.class));

		expression = parser.parseExpression("payload!=6L");
		assertTrue(expression.getValue(new GenericMessageTestHelper<>(4L), Boolean.class));
		assertCanCompile(expression);
		assertFalse(expression.getValue(new GenericMessageTestHelper<>(6L), Boolean.class));

		expression = parser.parseExpression("payload==2");
		assertFalse(expression.getValue(new GenericMessageTestHelper<>(4), Boolean.class));
		assertCanCompile(expression);
		assertTrue(expression.getValue(new GenericMessageTestHelper<>(2), Boolean.class));

		expression = parser.parseExpression("2==payload");
		assertFalse(expression.getValue(new GenericMessageTestHelper<>(4), Boolean.class));
		assertCanCompile(expression);
		assertTrue(expression.getValue(new GenericMessageTestHelper<>(2), Boolean.class));

		expression = parser.parseExpression("payload==6L");
		assertFalse(expression.getValue(new GenericMessageTestHelper<>(4L), Boolean.class));
		assertCanCompile(expression);
		assertTrue(expression.getValue(new GenericMessageTestHelper<>(6L), Boolean.class));

		expression = parser.parseExpression("2==payload");
		assertFalse(expression.getValue(new GenericMessageTestHelper<>(4), Boolean.class));
		assertCanCompile(expression);
		assertTrue(expression.getValue(new GenericMessageTestHelper<>(2), Boolean.class));

		expression = parser.parseExpression("payload/2");
		assertEquals(2, expression.getValue(new GenericMessageTestHelper<>(4)));
		assertCanCompile(expression);
		assertEquals(3, expression.getValue(new GenericMessageTestHelper<>(6)));

		expression = parser.parseExpression("100/payload");
		assertEquals(25, expression.getValue(new GenericMessageTestHelper<>(4)));
		assertCanCompile(expression);
		assertEquals(10, expression.getValue(new GenericMessageTestHelper<>(10)));

		expression = parser.parseExpression("payload+2");
		assertEquals(6, expression.getValue(new GenericMessageTestHelper<>(4)));
		assertCanCompile(expression);
		assertEquals(8, expression.getValue(new GenericMessageTestHelper<>(6)));

		expression = parser.parseExpression("100+payload");
		assertEquals(104, expression.getValue(new GenericMessageTestHelper<>(4)));
		assertCanCompile(expression);
		assertEquals(110, expression.getValue(new GenericMessageTestHelper<>(10)));

		expression = parser.parseExpression("payload-2");
		assertEquals(2, expression.getValue(new GenericMessageTestHelper<>(4)));
		assertCanCompile(expression);
		assertEquals(4, expression.getValue(new GenericMessageTestHelper<>(6)));

		expression = parser.parseExpression("100-payload");
		assertEquals(96, expression.getValue(new GenericMessageTestHelper<>(4)));
		assertCanCompile(expression);
		assertEquals(90, expression.getValue(new GenericMessageTestHelper<>(10)));

		expression = parser.parseExpression("payload*2");
		assertEquals(8, expression.getValue(new GenericMessageTestHelper<>(4)));
		assertCanCompile(expression);
		assertEquals(12, expression.getValue(new GenericMessageTestHelper<>(6)));

		expression = parser.parseExpression("100*payload");
		assertEquals(400, expression.getValue(new GenericMessageTestHelper<>(4)));
		assertCanCompile(expression);
		assertEquals(1000, expression.getValue(new GenericMessageTestHelper<>(10)));

		expression = parser.parseExpression("payload/2L");
		assertEquals(2L, expression.getValue(new GenericMessageTestHelper<>(4L)));
		assertCanCompile(expression);
		assertEquals(3L, expression.getValue(new GenericMessageTestHelper<>(6L)));

		expression = parser.parseExpression("100L/payload");
		assertEquals(25L, expression.getValue(new GenericMessageTestHelper<>(4L)));
		assertCanCompile(expression);
		assertEquals(10L, expression.getValue(new GenericMessageTestHelper<>(10L)));

		expression = parser.parseExpression("payload/2f");
		assertEquals(2f, expression.getValue(new GenericMessageTestHelper<>(4f)));
		assertCanCompile(expression);
		assertEquals(3f, expression.getValue(new GenericMessageTestHelper<>(6f)));

		expression = parser.parseExpression("100f/payload");
		assertEquals(25f, expression.getValue(new GenericMessageTestHelper<>(4f)));
		assertCanCompile(expression);
		assertEquals(10f, expression.getValue(new GenericMessageTestHelper<>(10f)));

		expression = parser.parseExpression("payload/2d");
		assertEquals(2d, expression.getValue(new GenericMessageTestHelper<>(4d)));
		assertCanCompile(expression);
		assertEquals(3d, expression.getValue(new GenericMessageTestHelper<>(6d)));

		expression = parser.parseExpression("100d/payload");
		assertEquals(25d, expression.getValue(new GenericMessageTestHelper<>(4d)));
		assertCanCompile(expression);
		assertEquals(10d, expression.getValue(new GenericMessageTestHelper<>(10d)));
	}

	// The new helper class here uses an upper bound on the generic
	@Test
	public void compilerWithGenerics_12040_2() {
		expression = parser.parseExpression("payload/2");
		assertEquals(2, expression.getValue(new GenericMessageTestHelper2<>(4)));
		assertCanCompile(expression);
		assertEquals(3, expression.getValue(new GenericMessageTestHelper2<>(6)));

		expression = parser.parseExpression("9/payload");
		assertEquals(1, expression.getValue(new GenericMessageTestHelper2<>(9)));
		assertCanCompile(expression);
		assertEquals(3, expression.getValue(new GenericMessageTestHelper2<>(3)));

		expression = parser.parseExpression("payload+2");
		assertEquals(6, expression.getValue(new GenericMessageTestHelper2<>(4)));
		assertCanCompile(expression);
		assertEquals(8, expression.getValue(new GenericMessageTestHelper2<>(6)));

		expression = parser.parseExpression("100+payload");
		assertEquals(104, expression.getValue(new GenericMessageTestHelper2<>(4)));
		assertCanCompile(expression);
		assertEquals(110, expression.getValue(new GenericMessageTestHelper2<>(10)));

		expression = parser.parseExpression("payload-2");
		assertEquals(2, expression.getValue(new GenericMessageTestHelper2<>(4)));
		assertCanCompile(expression);
		assertEquals(4, expression.getValue(new GenericMessageTestHelper2<>(6)));

		expression = parser.parseExpression("100-payload");
		assertEquals(96, expression.getValue(new GenericMessageTestHelper2<>(4)));
		assertCanCompile(expression);
		assertEquals(90, expression.getValue(new GenericMessageTestHelper2<>(10)));

		expression = parser.parseExpression("payload*2");
		assertEquals(8, expression.getValue(new GenericMessageTestHelper2<>(4)));
		assertCanCompile(expression);
		assertEquals(12, expression.getValue(new GenericMessageTestHelper2<>(6)));

		expression = parser.parseExpression("100*payload");
		assertEquals(400, expression.getValue(new GenericMessageTestHelper2<>(4)));
		assertCanCompile(expression);
		assertEquals(1000, expression.getValue(new GenericMessageTestHelper2<>(10)));
	}

	// The other numeric operators
	@Test
	public void compilerWithGenerics_12040_3() {
		expression = parser.parseExpression("payload >= 2");
		assertTrue(expression.getValue(new GenericMessageTestHelper2<>(4), Boolean.TYPE));
		assertCanCompile(expression);
		assertFalse(expression.getValue(new GenericMessageTestHelper2<>(1), Boolean.TYPE));

		expression = parser.parseExpression("2 >= payload");
		assertFalse(expression.getValue(new GenericMessageTestHelper2<>(5), Boolean.TYPE));
		assertCanCompile(expression);
		assertTrue(expression.getValue(new GenericMessageTestHelper2<>(1), Boolean.TYPE));

		expression = parser.parseExpression("payload > 2");
		assertTrue(expression.getValue(new GenericMessageTestHelper2<>(4), Boolean.TYPE));
		assertCanCompile(expression);
		assertFalse(expression.getValue(new GenericMessageTestHelper2<>(1), Boolean.TYPE));

		expression = parser.parseExpression("2 > payload");
		assertFalse(expression.getValue(new GenericMessageTestHelper2<>(5), Boolean.TYPE));
		assertCanCompile(expression);
		assertTrue(expression.getValue(new GenericMessageTestHelper2<>(1), Boolean.TYPE));

		expression = parser.parseExpression("payload <=2");
		assertTrue(expression.getValue(new GenericMessageTestHelper2<>(1), Boolean.TYPE));
		assertCanCompile(expression);
		assertFalse(expression.getValue(new GenericMessageTestHelper2<>(6), Boolean.TYPE));

		expression = parser.parseExpression("2 <= payload");
		assertFalse(expression.getValue(new GenericMessageTestHelper2<>(1), Boolean.TYPE));
		assertCanCompile(expression);
		assertTrue(expression.getValue(new GenericMessageTestHelper2<>(6), Boolean.TYPE));

		expression = parser.parseExpression("payload < 2");
		assertTrue(expression.getValue(new GenericMessageTestHelper2<>(1), Boolean.TYPE));
		assertCanCompile(expression);
		assertFalse(expression.getValue(new GenericMessageTestHelper2<>(6), Boolean.TYPE));

		expression = parser.parseExpression("2 < payload");
		assertFalse(expression.getValue(new GenericMessageTestHelper2<>(1), Boolean.TYPE));
		assertCanCompile(expression);
		assertTrue(expression.getValue(new GenericMessageTestHelper2<>(6), Boolean.TYPE));
	}

	@Test
	public void indexerMapAccessor_12045() throws Exception {
		SpelParserConfiguration spc = new SpelParserConfiguration(
				SpelCompilerMode.IMMEDIATE,getClass().getClassLoader());
		SpelExpressionParser sep = new SpelExpressionParser(spc);
		expression=sep.parseExpression("headers[command]");
		MyMessage root = new MyMessage();
		assertEquals("wibble", expression.getValue(root));
		// This next call was failing because the isCompilable check in Indexer
		// did not check on the key being compilable (and also generateCode in the
		// Indexer was missing the optimization that it didn't need necessarily
		// need to call generateCode for that accessor)
		assertEquals("wibble", expression.getValue(root));
		assertCanCompile(expression);

		// What about a map key that is an expression - ensure the getKey() is evaluated in the right scope
		expression=sep.parseExpression("headers[getKey()]");
		assertEquals("wobble", expression.getValue(root));
		assertEquals("wobble", expression.getValue(root));

		expression=sep.parseExpression("list[getKey2()]");
		assertEquals("wobble", expression.getValue(root));
		assertEquals("wobble", expression.getValue(root));

		expression = sep.parseExpression("ia[getKey2()]");
		assertEquals(3, expression.getValue(root));
		assertEquals(3, expression.getValue(root));
	}

	@Test
	public void elvisOperator_SPR15192() {
		SpelParserConfiguration configuration = new SpelParserConfiguration(SpelCompilerMode.IMMEDIATE, null);
		Expression exp;

		exp = new SpelExpressionParser(configuration).parseExpression("bar()");
		assertEquals("BAR", exp.getValue(new Foo(), String.class));
		assertCanCompile(exp);
		assertEquals("BAR", exp.getValue(new Foo(), String.class));
		assertIsCompiled(exp);

		exp = new SpelExpressionParser(configuration).parseExpression("bar('baz')");
		assertEquals("BAZ", exp.getValue(new Foo(), String.class));
		assertCanCompile(exp);
		assertEquals("BAZ", exp.getValue(new Foo(), String.class));
		assertIsCompiled(exp);

		StandardEvaluationContext context = new StandardEvaluationContext();
		context.setVariable("map", Collections.singletonMap("foo", "qux"));

		exp = new SpelExpressionParser(configuration).parseExpression("bar(#map['foo'])");
		assertEquals("QUX", exp.getValue(context, new Foo(), String.class));
		assertCanCompile(exp);
		assertEquals("QUX", exp.getValue(context, new Foo(), String.class));
		assertIsCompiled(exp);

		exp = new SpelExpressionParser(configuration).parseExpression("bar(#map['foo'] ?: 'qux')");
		assertEquals("QUX", exp.getValue(context, new Foo(), String.class));
		assertCanCompile(exp);
		assertEquals("QUX", exp.getValue(context, new Foo(), String.class));
		assertIsCompiled(exp);

		// When the condition is a primitive
		exp = new SpelExpressionParser(configuration).parseExpression("3?:'foo'");
		assertEquals("3", exp.getValue(context, new Foo(), String.class));
		assertCanCompile(exp);
		assertEquals("3", exp.getValue(context, new Foo(), String.class));
		assertIsCompiled(exp);

		// When the condition is a double slot primitive
		exp = new SpelExpressionParser(configuration).parseExpression("3L?:'foo'");
		assertEquals("3", exp.getValue(context, new Foo(), String.class));
		assertCanCompile(exp);
		assertEquals("3", exp.getValue(context, new Foo(), String.class));
		assertIsCompiled(exp);

		// When the condition is an empty string
		exp = new SpelExpressionParser(configuration).parseExpression("''?:4L");
		assertEquals("4", exp.getValue(context, new Foo(), String.class));
		assertCanCompile(exp);
		assertEquals("4", exp.getValue(context, new Foo(), String.class));
		assertIsCompiled(exp);

		// null condition
		exp = new SpelExpressionParser(configuration).parseExpression("null?:4L");
		assertEquals("4", exp.getValue(context, new Foo(), String.class));
		assertCanCompile(exp);
		assertEquals("4", exp.getValue(context, new Foo(), String.class));
		assertIsCompiled(exp);

		// variable access returning primitive
		exp = new SpelExpressionParser(configuration).parseExpression("#x?:'foo'");
		context.setVariable("x",50);
		assertEquals("50", exp.getValue(context, new Foo(), String.class));
		assertCanCompile(exp);
		assertEquals("50", exp.getValue(context, new Foo(), String.class));
		assertIsCompiled(exp);

		exp = new SpelExpressionParser(configuration).parseExpression("#x?:'foo'");
		context.setVariable("x",null);
		assertEquals("foo", exp.getValue(context, new Foo(), String.class));
		assertCanCompile(exp);
		assertEquals("foo", exp.getValue(context, new Foo(), String.class));
		assertIsCompiled(exp);

		// variable access returning array
		exp = new SpelExpressionParser(configuration).parseExpression("#x?:'foo'");
		context.setVariable("x",new int[]{1,2,3});
		assertEquals("1,2,3", exp.getValue(context, new Foo(), String.class));
		assertCanCompile(exp);
		assertEquals("1,2,3", exp.getValue(context, new Foo(), String.class));
		assertIsCompiled(exp);
	}

	@Test
	public void elvisOperator_SPR17214() throws Exception {
		SpelParserConfiguration spc = new SpelParserConfiguration(SpelCompilerMode.IMMEDIATE, null);
		SpelExpressionParser sep = new SpelExpressionParser(spc);

		RecordHolder rh = null;

		expression = sep.parseExpression("record.get('abc')?:record.put('abc',expression.someLong?.longValue())");
		rh = new RecordHolder();
		assertNull(expression.getValue(rh));
		assertEquals(3L,expression.getValue(rh));
		assertCanCompile(expression);
		rh = new RecordHolder();
		assertNull(expression.getValue(rh));
		assertEquals(3L,expression.getValue(rh));

		expression = sep.parseExpression("record.get('abc')?:record.put('abc',3L.longValue())");
		rh = new RecordHolder();
		assertNull(expression.getValue(rh));
		assertEquals(3L,expression.getValue(rh));
		assertCanCompile(expression);
		rh = new RecordHolder();
		assertNull(expression.getValue(rh));
		assertEquals(3L,expression.getValue(rh));

		expression = sep.parseExpression("record.get('abc')?:record.put('abc',3L.longValue())");
		rh = new RecordHolder();
		assertNull(expression.getValue(rh));
		assertEquals(3L,expression.getValue(rh));
		assertCanCompile(expression);
		rh = new RecordHolder();
		assertNull(expression.getValue(rh));
		assertEquals(3L,expression.getValue(rh));

		expression = sep.parseExpression("record.get('abc')==null?record.put('abc',expression.someLong?.longValue()):null");
		rh = new RecordHolder();
		rh.expression.someLong=6L;
		assertNull(expression.getValue(rh));
		assertEquals(6L,rh.get("abc"));
		assertNull(expression.getValue(rh));
		assertCanCompile(expression);
		rh = new RecordHolder();
		rh.expression.someLong=6L;
		assertNull(expression.getValue(rh));
		assertEquals(6L,rh.get("abc"));
		assertNull(expression.getValue(rh));
	}

	@Test
	public void testNullComparison_SPR22358() {
		SpelParserConfiguration configuration = new SpelParserConfiguration(SpelCompilerMode.OFF, null);
		SpelExpressionParser parser = new SpelExpressionParser(configuration);
		StandardEvaluationContext ctx = new StandardEvaluationContext();
		ctx.setRootObject(new Reg(1));
		verifyCompilationAndBehaviourWithNull("value>1", parser, ctx );
		verifyCompilationAndBehaviourWithNull("value<1", parser, ctx );
		verifyCompilationAndBehaviourWithNull("value>=1", parser, ctx );
		verifyCompilationAndBehaviourWithNull("value<=1", parser, ctx );

		verifyCompilationAndBehaviourWithNull2("value>value2", parser, ctx );
		verifyCompilationAndBehaviourWithNull2("value<value2", parser, ctx );
		verifyCompilationAndBehaviourWithNull2("value>=value2", parser, ctx );
		verifyCompilationAndBehaviourWithNull2("value<=value2", parser, ctx );

		verifyCompilationAndBehaviourWithNull("valueD>1.0d", parser, ctx );
		verifyCompilationAndBehaviourWithNull("valueD<1.0d", parser, ctx );
		verifyCompilationAndBehaviourWithNull("valueD>=1.0d", parser, ctx );
		verifyCompilationAndBehaviourWithNull("valueD<=1.0d", parser, ctx );

		verifyCompilationAndBehaviourWithNull2("valueD>valueD2", parser, ctx );
		verifyCompilationAndBehaviourWithNull2("valueD<valueD2", parser, ctx );
		verifyCompilationAndBehaviourWithNull2("valueD>=valueD2", parser, ctx );
		verifyCompilationAndBehaviourWithNull2("valueD<=valueD2", parser, ctx );

		verifyCompilationAndBehaviourWithNull("valueL>1L", parser, ctx );
		verifyCompilationAndBehaviourWithNull("valueL<1L", parser, ctx );
		verifyCompilationAndBehaviourWithNull("valueL>=1L", parser, ctx );
		verifyCompilationAndBehaviourWithNull("valueL<=1L", parser, ctx );

		verifyCompilationAndBehaviourWithNull2("valueL>valueL2", parser, ctx );
		verifyCompilationAndBehaviourWithNull2("valueL<valueL2", parser, ctx );
		verifyCompilationAndBehaviourWithNull2("valueL>=valueL2", parser, ctx );
		verifyCompilationAndBehaviourWithNull2("valueL<=valueL2", parser, ctx );

		verifyCompilationAndBehaviourWithNull("valueF>1.0f", parser, ctx );
		verifyCompilationAndBehaviourWithNull("valueF<1.0f", parser, ctx );
		verifyCompilationAndBehaviourWithNull("valueF>=1.0f", parser, ctx );
		verifyCompilationAndBehaviourWithNull("valueF<=1.0f", parser, ctx );

		verifyCompilationAndBehaviourWithNull("valueF>valueF2", parser, ctx );
		verifyCompilationAndBehaviourWithNull("valueF<valueF2", parser, ctx );
		verifyCompilationAndBehaviourWithNull("valueF>=valueF2", parser, ctx );
		verifyCompilationAndBehaviourWithNull("valueF<=valueF2", parser, ctx );
	}

	private void verifyCompilationAndBehaviourWithNull(String expressionText, SpelExpressionParser parser, StandardEvaluationContext ctx) {
		Reg r = (Reg)ctx.getRootObject().getValue();
<<<<<<< HEAD
		r.setValue2(1); // having a value in value2 fields will enable compilation to succeed, then can switch it to null
=======
		r.setValue2(1);  // having a value in value2 fields will enable compilation to succeed, then can switch it to null
>>>>>>> 06cd02de
		SpelExpression fast = (SpelExpression) parser.parseExpression(expressionText);
		SpelExpression slow = (SpelExpression) parser.parseExpression(expressionText);
		fast.getValue(ctx);
		assertTrue(fast.compileExpression());
		r.setValue2(null);
		// try the numbers 0,1,2,null
		for (int i=0;i<4;i++) {
			r.setValue(i<3?i:null);
			boolean slowResult = (Boolean)slow.getValue(ctx);
			boolean fastResult = (Boolean)fast.getValue(ctx);
			// System.out.println("Trying "+expressionText+" with value="+r.getValue()+" result is "+slowResult);
			assertEquals(" Differing results: expression="+expressionText+
					" value="+r.getValue()+" slow="+slowResult+" fast="+fastResult,
					slowResult,fastResult);
		}
	}

	private void verifyCompilationAndBehaviourWithNull2(String expressionText, SpelExpressionParser parser, StandardEvaluationContext ctx) {
		SpelExpression fast = (SpelExpression) parser.parseExpression(expressionText);
		SpelExpression slow = (SpelExpression) parser.parseExpression(expressionText);
		fast.getValue(ctx);
		assertTrue(fast.compileExpression());
		Reg r = (Reg)ctx.getRootObject().getValue();
		// try the numbers 0,1,2,null
		for (int i=0;i<4;i++) {
			r.setValue(i<3?i:null);
			boolean slowResult = (Boolean)slow.getValue(ctx);
			boolean fastResult = (Boolean)fast.getValue(ctx);
			// System.out.println("Trying "+expressionText+" with value="+r.getValue()+" result is "+slowResult);
			assertEquals(" Differing results: expression="+expressionText+
					" value="+r.getValue()+" slow="+slowResult+" fast="+fastResult,
					slowResult,fastResult);
		}
	}

	@Test
	public void ternaryOperator_SPR15192() {
		SpelParserConfiguration configuration = new SpelParserConfiguration(SpelCompilerMode.IMMEDIATE, null);
		Expression exp;
		StandardEvaluationContext context = new StandardEvaluationContext();
		context.setVariable("map", Collections.singletonMap("foo", "qux"));

		exp = new SpelExpressionParser(configuration).parseExpression("bar(#map['foo'] != null ? #map['foo'] : 'qux')");
		assertEquals("QUX", exp.getValue(context, new Foo(), String.class));
		assertCanCompile(exp);
		assertEquals("QUX", exp.getValue(context, new Foo(), String.class));
		assertIsCompiled(exp);

		exp = new SpelExpressionParser(configuration).parseExpression("3==3?3:'foo'");
		assertEquals("3", exp.getValue(context, new Foo(), String.class));
		assertCanCompile(exp);
		assertEquals("3", exp.getValue(context, new Foo(), String.class));
		assertIsCompiled(exp);
		exp = new SpelExpressionParser(configuration).parseExpression("3!=3?3:'foo'");
		assertEquals("foo", exp.getValue(context, new Foo(), String.class));
		assertCanCompile(exp);
		assertEquals("foo", exp.getValue(context, new Foo(), String.class));
		assertIsCompiled(exp);

		// When the condition is a double slot primitive
		exp = new SpelExpressionParser(configuration).parseExpression("3==3?3L:'foo'");
		assertEquals("3", exp.getValue(context, new Foo(), String.class));
		assertCanCompile(exp);
		assertEquals("3", exp.getValue(context, new Foo(), String.class));
		assertIsCompiled(exp);
		exp = new SpelExpressionParser(configuration).parseExpression("3!=3?3L:'foo'");
		assertEquals("foo", exp.getValue(context, new Foo(), String.class));
		assertCanCompile(exp);
		assertEquals("foo", exp.getValue(context, new Foo(), String.class));
		assertIsCompiled(exp);

		// When the condition is an empty string
		exp = new SpelExpressionParser(configuration).parseExpression("''==''?'abc':4L");
		assertEquals("abc", exp.getValue(context, new Foo(), String.class));
		assertCanCompile(exp);
		assertEquals("abc", exp.getValue(context, new Foo(), String.class));
		assertIsCompiled(exp);

		// null condition
		exp = new SpelExpressionParser(configuration).parseExpression("3==3?null:4L");
		assertEquals(null, exp.getValue(context, new Foo(), String.class));
		assertCanCompile(exp);
		assertEquals(null, exp.getValue(context, new Foo(), String.class));
		assertIsCompiled(exp);

		// variable access returning primitive
		exp = new SpelExpressionParser(configuration).parseExpression("#x==#x?50:'foo'");
		context.setVariable("x",50);
		assertEquals("50", exp.getValue(context, new Foo(), String.class));
		assertCanCompile(exp);
		assertEquals("50", exp.getValue(context, new Foo(), String.class));
		assertIsCompiled(exp);

		exp = new SpelExpressionParser(configuration).parseExpression("#x!=#x?50:'foo'");
		context.setVariable("x",null);
		assertEquals("foo", exp.getValue(context, new Foo(), String.class));
		assertCanCompile(exp);
		assertEquals("foo", exp.getValue(context, new Foo(), String.class));
		assertIsCompiled(exp);

		// variable access returning array
		exp = new SpelExpressionParser(configuration).parseExpression("#x==#x?'1,2,3':'foo'");
		context.setVariable("x",new int[]{1,2,3});
		assertEquals("1,2,3", exp.getValue(context, new Foo(), String.class));
		assertCanCompile(exp);
		assertEquals("1,2,3", exp.getValue(context, new Foo(), String.class));
		assertIsCompiled(exp);
	}

	@Test
	public void repeatedCompilation() throws Exception {
		// Verifying that after a number of compilations, the classloaders
		// used to load the compiled expressions are discarded/replaced.
		// See SpelCompiler.loadClass()
		Field f = SpelExpression.class.getDeclaredField("compiledAst");
		Set<Object> classloadersUsed = new HashSet<>();
		for (int i = 0; i < 1500; i++) {  // 1500 is greater than SpelCompiler.CLASSES_DEFINED_LIMIT
			expression = parser.parseExpression("4 + 5");
			assertEquals(9, (int) expression.getValue(Integer.class));
			assertCanCompile(expression);
			f.setAccessible(true);
			CompiledExpression cEx = (CompiledExpression) f.get(expression);
			classloadersUsed.add(cEx.getClass().getClassLoader());
			assertEquals(9, (int) expression.getValue(Integer.class));
		}
		assertTrue(classloadersUsed.size() > 1);
	}


	// Helper methods

	private SpelNodeImpl getAst() {
		SpelExpression spelExpression = (SpelExpression) expression;
		SpelNode ast = spelExpression.getAST();
		return (SpelNodeImpl)ast;
	}

	private String stringify(Object object) {
		StringBuilder s = new StringBuilder();
		if (object instanceof List) {
			List<?> ls = (List<?>) object;
			for (Object l: ls) {
				s.append(l);
				s.append(" ");
			}
		}
		else if (object instanceof Object[]) {
			Object[] os = (Object[]) object;
			for (Object o: os) {
				s.append(o);
				s.append(" ");
			}
		}
		else if (object instanceof int[]) {
			int[] is = (int[]) object;
			for (int i: is) {
				s.append(i);
				s.append(" ");
			}
		}
		else {
			s.append(object.toString());
		}
		return s.toString().trim();
	}

	private void assertCanCompile(Expression expression) {
		assertTrue(SpelCompiler.compile(expression));
	}

	private void assertCantCompile(Expression expression) {
		assertFalse(SpelCompiler.compile(expression));
	}

	private Expression parse(String expression) {
		return parser.parseExpression(expression);
	}

	private void assertGetValueFail(Expression expression) {
		try {
			Object o = expression.getValue();
			fail("Calling getValue on the expression should have failed but returned "+o);
		}
		catch (Exception ex) {
			// success!
		}
	}

	private void assertIsCompiled(Expression expression) {
		try {
			Field field = SpelExpression.class.getDeclaredField("compiledAst");
			field.setAccessible(true);
			Object object = field.get(expression);
			assertNotNull(object);
		}
		catch (Exception ex) {
			fail(ex.toString());
		}
	}


	// Nested types

	public class Reg {
		private Integer _value,_value2;
		private Long _valueL,_valueL2;
		private Double _valueD,_valueD2;
		private Float _valueF,_valueF2;


		public Reg(int v) {
			this._value  = v;
			this._valueL = new Long(v);
			this._valueD = new Double(v);
			this._valueF = new Float(v);
		}

		public Integer getValue() {
			return _value;
		}

		public Long getValueL() {
			return _valueL;
		}
		
		public Double getValueD() {
			return _valueD;
		}
		
		public Float getValueF() {
			return _valueF;
		}

		public Integer getValue2() {
			return _value2;
		}

		public Long getValueL2() {
			return _valueL2;
		}
		
		public Double getValueD2() {
			return _valueD2;
		}
		
		public Float getValueF2() {
			return _valueF2;
		}

		public void setValue(Integer value) {
			_value  = value;
			_valueL = value==null?null:new Long(value);
			_valueD = value==null?null:new Double(value);
			_valueF = value==null?null:new Float(value);
		}

		public void setValue2(Integer value) {
			_value2  = value;
			_valueL2 = value==null?null:new Long(value);
			_valueD2 = value==null?null:new Double(value);
			_valueF2 = value==null?null:new Float(value);
		}
	}


	public interface Message<T> {

		MessageHeaders getHeaders();

		@SuppressWarnings("rawtypes")
		List getList();

		int[] getIa();
	}


	public static class MyMessage implements Message<String> {

		public MessageHeaders getHeaders() {
			MessageHeaders mh = new MessageHeaders();
			mh.put("command", "wibble");
			mh.put("command2", "wobble");
			return mh;
		}

		public int[] getIa() { return new int[] {5,3}; }

		@SuppressWarnings({"rawtypes", "unchecked"})
		public List getList() {
			List l = new ArrayList();
			l.add("wibble");
			l.add("wobble");
			return l;
		}

		public String getKey() {
			return "command2";
		}

		public int getKey2() {
			return 1;
		}
	}


	@SuppressWarnings("serial")
	public static class MessageHeaders extends HashMap<String, Object> {
	}


	public static class GenericMessageTestHelper<T> {

		private T payload;

		GenericMessageTestHelper(T value) {
			this.payload = value;
		}

		public T getPayload() {
			return payload;
		}
	}


	// This test helper has a bound on the type variable
	public static class GenericMessageTestHelper2<T extends Number> {

		private T payload;

		GenericMessageTestHelper2(T value) {
			this.payload = value;
		}

		public T getPayload() {
			return payload;
		}
	}


	static class MyAccessor implements CompilablePropertyAccessor {

		private Method method;

		public Class<?>[] getSpecificTargetClasses() {
			return new Class<?>[] {Payload2.class};
		}

		public boolean canRead(EvaluationContext context, Object target, String name) throws AccessException {
			// target is a Payload2 instance
			return true;
		}

		public TypedValue read(EvaluationContext context, Object target, String name) throws AccessException {
			Payload2 payload2 = (Payload2)target;
			return new TypedValue(payload2.getField(name));
		}

		public boolean canWrite(EvaluationContext context, Object target, String name) throws AccessException {
			return false;
		}

		public void write(EvaluationContext context, Object target, String name, Object newValue) throws AccessException {
		}

		@Override
		public boolean isCompilable() {
			return true;
		}

		@Override
		public Class<?> getPropertyType() {
			return Object.class;
		}

		@Override
		public void generateCode(String propertyName, MethodVisitor mv, CodeFlow cf) {
			if (method == null) {
				try {
					method = Payload2.class.getDeclaredMethod("getField", String.class);
				}
				catch (Exception ex) {
				}
			}
			String descriptor = cf.lastDescriptor();
			String memberDeclaringClassSlashedDescriptor = method.getDeclaringClass().getName().replace('.','/');
			if (descriptor == null) {
				cf.loadTarget(mv);
			}
			if (descriptor == null || !memberDeclaringClassSlashedDescriptor.equals(descriptor.substring(1))) {
				mv.visitTypeInsn(CHECKCAST, memberDeclaringClassSlashedDescriptor);
			}
			mv.visitLdcInsn(propertyName);
			mv.visitMethodInsn(INVOKEVIRTUAL, memberDeclaringClassSlashedDescriptor, method.getName(),
					CodeFlow.createSignatureDescriptor(method), false);
		}
	}


	static class CompilableMapAccessor implements CompilablePropertyAccessor {

		@Override
		public boolean canRead(EvaluationContext context, Object target, String name) throws AccessException {
			Map<?,?> map = (Map<?,?>) target;
			return map.containsKey(name);
		}

		@Override
		public TypedValue read(EvaluationContext context, Object target, String name) throws AccessException {
			Map<?,?> map = (Map<?,?>) target;
			Object value = map.get(name);
			if (value == null && !map.containsKey(name)) {
				throw new MapAccessException(name);
			}
			return new TypedValue(value);
		}

		@Override
		public boolean canWrite(EvaluationContext context, Object target, String name) throws AccessException {
			return true;
		}

		@Override
		@SuppressWarnings("unchecked")
		public void write(EvaluationContext context, Object target, String name, Object newValue) throws AccessException {
			Map<String, Object> map = (Map<String, Object>) target;
			map.put(name, newValue);
		}

		@Override
		public Class<?>[] getSpecificTargetClasses() {
			return new Class<?>[] {Map.class};
		}

		@Override
		public boolean isCompilable() {
			return true;
		}

		@Override
		public Class<?> getPropertyType() {
			return Object.class;
		}

		@Override
		public void generateCode(String propertyName, MethodVisitor mv, CodeFlow cf) {
			String descriptor = cf.lastDescriptor();
			if (descriptor == null) {
				cf.loadTarget(mv);
			}
			mv.visitLdcInsn(propertyName);
			mv.visitMethodInsn(INVOKEINTERFACE, "java/util/Map", "get","(Ljava/lang/Object;)Ljava/lang/Object;",true);
		}
	}


	/**
	 * Exception thrown from {@code read} in order to reset a cached
	 * PropertyAccessor, allowing other accessors to have a try.
	 */
	@SuppressWarnings("serial")
	private static class MapAccessException extends AccessException {

		private final String key;

		public MapAccessException(String key) {
			super(null);
			this.key = key;
		}

		@Override
		public String getMessage() {
			return "Map does not contain a value for key '" + this.key + "'";
		}
	}


	public static class Greeter {

		public String getWorld() {
			return "world";
		}

		public Object getObject() {
			return "object";
		}
	}

	public static class FooObjectHolder {

		private FooObject foo = new FooObject();

		public FooObject getFoo() {
			return foo;
		}
	}

	public static class FooObject {

		public Object getObject() { return "hello"; }
	}


	public static class FooString {

		public String getObject() { return "hello"; }
	}


	public static class Payload {

		Two[] DR = new Two[] {new Two()};

		public Two holder = new Two();

		public Two[] getDR() {
			return DR;
		}
	}


	public static class Payload2 {

		String var1 = "abc";
		String var2 = "def";

		public Object getField(String name) {
			if (name.equals("var1")) {
				return var1;
			}
			else if (name.equals("var2")) {
				return var2;
			}
			return null;
		}
	}


	public static class Payload2Holder {

		public Payload2 payload2 = new Payload2();
	}


	public class Person {

		private int age;

		public Person(int age) {
			this.age = age;
		}

		public int getAge() {
			return age;
		}

		public void setAge(int age) {
			this.age = age;
		}
	}


	public class Person3 {

		private int age;

		public Person3(String name, int age) {
			this.age = age;
		}

		public int getAge() {
			return age;
		}

		public void setAge(int age) {
			this.age = age;
		}
	}


	public static class Two {

		Three three = new Three();

		public Three getThree() {
			return three;
		}
		public String toString() {
			return "instanceof Two";
		}
	}


	public static class Three {

		double four = 0.04d;

		public double getFour() {
			return four;
		}
	}


	public class PayloadX {

		public int valueI = 120;
		public Integer valueIB = 120;
		public Integer valueIB58 = 58;
		public Integer valueIB60 = 60;
		public long valueJ = 120L;
		public Long valueJB = 120L;
		public Long valueJB58 = 58L;
		public Long valueJB60 = 60L;
		public double valueD = 120D;
		public Double valueDB = 120D;
		public Double valueDB58 = 58D;
		public Double valueDB60 = 60D;
		public float valueF = 120F;
		public Float valueFB = 120F;
		public Float valueFB58 = 58F;
		public Float valueFB60 = 60F;
		public byte valueB = (byte)120;
		public byte valueB18 = (byte)18;
		public byte valueB20 = (byte)20;
		public Byte valueBB = (byte)120;
		public Byte valueBB18 = (byte)18;
		public Byte valueBB20 = (byte)20;
		public char valueC = (char)120;
		public Character valueCB = (char)120;
		public short valueS = (short)120;
		public short valueS18 = (short)18;
		public short valueS20 = (short)20;
		public Short valueSB = (short)120;
		public Short valueSB18 = (short)18;
		public Short valueSB20 = (short)20;

		public PayloadX payload;

		public PayloadX() {
			payload = this;
		}
	}


	public static class TestClass1 {

		public int index1 = 1;
		public int index2 = 3;
		public String word = "abcd";
	}


	public static class TestClass4 {

		public boolean a,b;
		public boolean gettrue() { return true; }
		public boolean getfalse() { return false; }
		public boolean getA() { return a; }
		public boolean getB() { return b; }
	}


	public static class TestClass10 {

		public String s = null;

		public void reset() {
			s = null;
		}

		public void concat(String arg) {
			s = "::"+arg;
		}

		public void concat(String... vargs) {
			if (vargs == null) {
				s = "";
			}
			else {
				s = "";
				for (String varg : vargs) {
					s += varg;
				}
			}
		}

		public void concat2(Object arg) {
			s = "::"+arg;
		}

		public void concat2(Object... vargs) {
			if (vargs == null) {
				s = "";
			}
			else {
				s = "";
				for (Object varg : vargs) {
					s += varg;
				}
			}
		}
	}


	public static class TestClass5 {

		public int i = 0;
		public String s = null;
		public static int _i = 0;
		public static String _s = null;

		public static short s1 = (short)1;
		public static short s2 = (short)2;
		public static short s3 = (short)3;

		public static long l1 = 1L;
		public static long l2 = 2L;
		public static long l3 = 3L;

		public static float f1 = 1f;
		public static float f2 = 2f;
		public static float f3 = 3f;

		public static char c1 = 'a';
		public static char c2 = 'b';
		public static char c3 = 'c';

		public static byte b1 = (byte)65;
		public static byte b2 = (byte)66;
		public static byte b3 = (byte)67;

		public static String[] stringArray = new String[] {"aaa","bbb","ccc"};
		public static int[] intArray = new int[] {11,22,33};

		public Object obj = null;

		public String field = null;

		public void reset() {
			i = 0;
			_i = 0;
			s = null;
			_s = null;
			field = null;
		}

		public void one() { i = 1; }

		public static void two() { _i = 1; }

		public String three() { return "hello"; }
		public long four() { return 3277700L; }

		public static String five() { return "hello"; }
		public static long six() { return 3277700L; }

		public void seven(String toset) { s = toset; }
		// public void seven(Number n) { s = n.toString(); }

		public void takeNumber(Number n) { s = n.toString(); }
		public void takeString(String s) { this.s = s; }
		public static void eight(String toset) { _s = toset; }

		public void nine(int toset) { i = toset; }
		public static void ten(int toset) { _i = toset; }

		public void eleven(String... vargs) {
			if (vargs == null) {
				s = "";
			}
			else {
				s = "";
				for (String varg: vargs) {
					s += varg;
				}
			}
		}

		public void twelve(int... vargs) {
			if (vargs == null) {
				i = 0;
			}
			else {
				i = 0;
				for (int varg: vargs) {
					i += varg;
				}
			}
		}

		public void thirteen(String a, String... vargs) {
			if (vargs == null) {
				s = a + "::";
			}
			else {
				s = a+"::";
				for (String varg: vargs) {
					s += varg;
				}
			}
		}

		public void arrayz(boolean... bs) {
			s = "";
			if (bs != null) {
				s = "";
				for (boolean b: bs) {
					s += Boolean.toString(b);
				}
			}
		}

		public void arrays(short... ss) {
			s = "";
			if (ss != null) {
				s = "";
				for (short s: ss) {
					this.s += Short.toString(s);
				}
			}
		}

		public void arrayd(double... vargs) {
			s = "";
			if (vargs != null) {
				s = "";
				for (double v: vargs) {
					this.s += Double.toString(v);
				}
			}
		}

		public void arrayf(float... vargs) {
			s = "";
			if (vargs != null) {
				s = "";
				for (float v: vargs) {
					this.s += Float.toString(v);
				}
			}
		}

		public void arrayj(long... vargs) {
			s = "";
			if (vargs != null) {
				s = "";
				for (long v: vargs) {
					this.s += Long.toString(v);
				}
			}
		}

		public void arrayb(byte... vargs) {
			s = "";
			if (vargs != null) {
				s = "";
				for (Byte v: vargs) {
					this.s += Byte.toString(v);
				}
			}
		}

		public void arrayc(char... vargs) {
			s = "";
			if (vargs != null) {
				s = "";
				for (char v: vargs) {
					this.s += Character.toString(v);
				}
			}
		}

		public void fourteen(String a, String[]... vargs) {
			if (vargs == null) {
				s = a+"::";
			}
			else {
				s = a+"::";
				for (String[] varg: vargs) {
					s += "{";
					for (String v: varg) {
						s += v;
					}
					s += "}";
				}
			}
		}

		public void fifteen(String a, int[]... vargs) {
			if (vargs == null) {
				s = a+"::";
			}
			else {
				s = a+"::";
				for (int[] varg: vargs) {
					s += "{";
					for (int v: varg) {
						s += Integer.toString(v);
					}
					s += "}";
				}
			}
		}

		public void sixteen(Object... vargs) {
			if (vargs == null) {
				s = "";
			}
			else {
				s = "";
				for (Object varg: vargs) {
					s += varg;
				}
			}
		}
	}


	public static class TestClass6 {

		public String orange = "value1";
		public static String apple = "value2";

		public long peach = 34L;

		public String getBanana() {
			return "value3";
		}

		public static String getPlum() {
			return "value4";
		}
	}


	public static class TestClass7 {

		public static String property;

		static {
			String s = "UK 123";
			StringTokenizer st = new StringTokenizer(s);
			property = st.nextToken();
		}

		public static void reset() {
			String s = "UK 123";
			StringTokenizer st = new StringTokenizer(s);
			property = st.nextToken();
		}
	}


	public static class TestClass8 {

		public int i;
		public String s;
		public double d;
		public boolean z;

		public TestClass8(int i, String s, double d, boolean z) {
			this.i = i;
			this.s = s;
			this.d = d;
			this.z = z;
		}

		public TestClass8() {
		}

		public TestClass8(Integer i) {
			this.i = i;
		}

		@SuppressWarnings("unused")
		private TestClass8(String a, String b) {
			this.s = a+b;
		}
	}


	public static class Obj {

		private final String param1;

		public Obj(String param1){
			this.param1 = param1;
		}
	}


	public static class Obj2 {

		public final String output;

		public Obj2(String... params){
			StringBuilder b = new StringBuilder();
			for (String param: params) {
				b.append(param);
			}
			output = b.toString();
		}
	}


	public static class Obj3 {

		public final String output;

		public Obj3(int... params) {
			StringBuilder b = new StringBuilder();
			for (int param: params) {
				b.append(Integer.toString(param));
			}
			output = b.toString();
		}

		public Obj3(String s, Float f, int... ints) {
			StringBuilder b = new StringBuilder();
			b.append(s);
			b.append(":");
			b.append(Float.toString(f));
			b.append(":");
			for (int param: ints) {
				b.append(Integer.toString(param));
			}
			output = b.toString();
		}
	}


	public static class Obj4 {

		public final String output;

		public Obj4(int[] params) {
			StringBuilder b = new StringBuilder();
			for (int param: params) {
				b.append(Integer.toString(param));
			}
			output = b.toString();
		}
	}


	@SuppressWarnings("unused")
	private static class TestClass9 {

		public TestClass9(int i) {
		}
	}


	// These test classes simulate a pattern of public/private classes seen in Spring Security

	// final class HttpServlet3RequestFactory implements HttpServletRequestFactory
	static class HttpServlet3RequestFactory {

		static Servlet3SecurityContextHolderAwareRequestWrapper getOne() {
			HttpServlet3RequestFactory outer = new HttpServlet3RequestFactory();
			return outer.new Servlet3SecurityContextHolderAwareRequestWrapper();
		}

		// private class Servlet3SecurityContextHolderAwareRequestWrapper extends SecurityContextHolderAwareRequestWrapper
		private class Servlet3SecurityContextHolderAwareRequestWrapper extends SecurityContextHolderAwareRequestWrapper {
		}
	}


	// public class SecurityContextHolderAwareRequestWrapper extends HttpServletRequestWrapper
	static class SecurityContextHolderAwareRequestWrapper extends HttpServletRequestWrapper {
	}


	public static class HttpServletRequestWrapper {

		public String getServletPath() {
			return "wibble";
		}
	}


	// Here the declaring class is not public
	static class SomeCompareMethod {

		// method not public
		static int compare(Object o1, Object o2) {
			return -1;
		}

		// public
		public static int compare2(Object o1, Object o2) {
			return -1;
		}
	}


	public static class SomeCompareMethod2 {

		public static int negate(int i1) {
			return -i1;
		}

		public static String append(String... strings) {
			StringBuilder b = new StringBuilder();
			for (String string : strings) {
				b.append(string);
			}
			return b.toString();
		}

		public static String append2(Object... objects) {
			StringBuilder b = new StringBuilder();
			for (Object object : objects) {
				b.append(object.toString());
			}
			return b.toString();
		}

		public static String append3(String[] strings) {
			StringBuilder b = new StringBuilder();
			for (String string : strings) {
				b.append(string);
			}
			return b.toString();
		}

		public static String append4(String s, String... strings) {
			StringBuilder b = new StringBuilder();
			b.append(s).append("::");
			for (String string : strings) {
				b.append(string);
			}
			return b.toString();
		}

		public static String appendChar(char... values) {
			StringBuilder b = new StringBuilder();
			for (char ch : values) {
				b.append(ch);
			}
			return b.toString();
		}

		public static int sum(int... ints) {
			int total = 0;
			for (int i : ints) {
				total += i;
			}
			return total;
		}

		public static int sumDouble(double... values) {
			int total = 0;
			for (double i : values) {
				total += i;
			}
			return total;
		}

		public static int sumFloat(float... values) {
			int total = 0;
			for (float i : values) {
				total += i;
			}
			return total;
		}
	}


	public static class DelegatingStringFormat {

		public static String format(String s, Object... args) {
			return String.format(s, args);
		}
	}


	public static class StaticsHelper {

		static StaticsHelper sh = new StaticsHelper();
		public static StaticsHelper fielda = sh;
		public static String fieldb = "fb";

		public static StaticsHelper methoda() {
			return sh;
		}
		public static String methodb() {
			return "mb";
		}

		public static StaticsHelper getPropertya() {
			return sh;
		}

		public static String getPropertyb() {
			return "pb";
		}

		public String toString() {
			return "sh";
		}
	}


	public static class Apple implements Comparable<Apple> {

		public Object gotComparedTo = null;
		public int i;

		public Apple(int i) {
			this.i = i;
		}

		public void setValue(int i) {
			this.i = i;
		}

		@Override
		public int compareTo(Apple that) {
			this.gotComparedTo = that;
			if (this.i < that.i) {
				return -1;
			}
			else if (this.i > that.i) {
				return +1;
			}
			else {
				return 0;
			}
		}
	}


	// For opNe_SPR14863
	public static class MyContext {

		private final Map<String, String> data;

		public MyContext(Map<String, String> data) {
			this.data = data;
		}

		public Map<String, String> getData() {
			return data;
		}
	}


	public static class Foo {

		public String bar() {
			return "BAR";
		}

		public String bar(String arg) {
			return arg.toUpperCase();
		}
	}


	public static class RecordHolder {

		public Map<String,Long> record = new HashMap<>();

		public LongHolder expression = new LongHolder();

		public void add(String key, Long value) {
			record.put(key, value);
		}

		public long get(String key) {
			return record.get(key);
		}
	}


	public static class LongHolder {

		public Long someLong = 3L;
	}


	public class Reg {

		private Integer _value,_value2;
		private Long _valueL,_valueL2;
		private Double _valueD,_valueD2;
		private Float _valueF,_valueF2;

		public Reg(int v) {
			this._value  = v;
			this._valueL = new Long(v);
			this._valueD = new Double(v);
			this._valueF = new Float(v);
		}

		public Integer getValue() {
			return _value;
		}

		public Long getValueL() {
			return _valueL;
		}

		public Double getValueD() {
			return _valueD;
		}

		public Float getValueF() {
			return _valueF;
		}

		public Integer getValue2() {
			return _value2;
		}

		public Long getValueL2() {
			return _valueL2;
		}

		public Double getValueD2() {
			return _valueD2;
		}

		public Float getValueF2() {
			return _valueF2;
		}

		public void setValue(Integer value) {
			_value  = value;
			_valueL = value==null?null:new Long(value);
			_valueD = value==null?null:new Double(value);
			_valueF = value==null?null:new Float(value);
		}

		public void setValue2(Integer value) {
			_value2  = value;
			_valueL2 = value==null?null:new Long(value);
			_valueD2 = value==null?null:new Double(value);
			_valueF2 = value==null?null:new Float(value);
		}
	}

}<|MERGE_RESOLUTION|>--- conflicted
+++ resolved
@@ -4994,11 +4994,7 @@
 
 	private void verifyCompilationAndBehaviourWithNull(String expressionText, SpelExpressionParser parser, StandardEvaluationContext ctx) {
 		Reg r = (Reg)ctx.getRootObject().getValue();
-<<<<<<< HEAD
-		r.setValue2(1); // having a value in value2 fields will enable compilation to succeed, then can switch it to null
-=======
 		r.setValue2(1);  // having a value in value2 fields will enable compilation to succeed, then can switch it to null
->>>>>>> 06cd02de
 		SpelExpression fast = (SpelExpression) parser.parseExpression(expressionText);
 		SpelExpression slow = (SpelExpression) parser.parseExpression(expressionText);
 		fast.getValue(ctx);
@@ -5201,68 +5197,6 @@
 
 
 	// Nested types
-
-	public class Reg {
-		private Integer _value,_value2;
-		private Long _valueL,_valueL2;
-		private Double _valueD,_valueD2;
-		private Float _valueF,_valueF2;
-
-
-		public Reg(int v) {
-			this._value  = v;
-			this._valueL = new Long(v);
-			this._valueD = new Double(v);
-			this._valueF = new Float(v);
-		}
-
-		public Integer getValue() {
-			return _value;
-		}
-
-		public Long getValueL() {
-			return _valueL;
-		}
-		
-		public Double getValueD() {
-			return _valueD;
-		}
-		
-		public Float getValueF() {
-			return _valueF;
-		}
-
-		public Integer getValue2() {
-			return _value2;
-		}
-
-		public Long getValueL2() {
-			return _valueL2;
-		}
-		
-		public Double getValueD2() {
-			return _valueD2;
-		}
-		
-		public Float getValueF2() {
-			return _valueF2;
-		}
-
-		public void setValue(Integer value) {
-			_value  = value;
-			_valueL = value==null?null:new Long(value);
-			_valueD = value==null?null:new Double(value);
-			_valueF = value==null?null:new Float(value);
-		}
-
-		public void setValue2(Integer value) {
-			_value2  = value;
-			_valueL2 = value==null?null:new Long(value);
-			_valueD2 = value==null?null:new Double(value);
-			_valueF2 = value==null?null:new Float(value);
-		}
-	}
-
 
 	public interface Message<T> {
 
