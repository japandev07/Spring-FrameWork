--- conflicted
+++ resolved
@@ -662,13 +662,8 @@
 
 		private volatile boolean completed;
 
-<<<<<<< HEAD
-=======
-		private volatile boolean finalPart;
-
 		private volatile boolean disposed;
 
->>>>>>> a8f348d3
 
 		public WritingFileState(CreateFileState state, Path file, WritableByteChannel channel) {
 			this.headers = state.headers;
